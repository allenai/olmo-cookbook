--- conflicted
+++ resolved
@@ -182,10 +182,6 @@
 temp/
 uv.lock
 
-<<<<<<< HEAD
 
 # ignore vscode workspace settings
-*.code-workspace
-=======
-requirements.lock
->>>>>>> 56682894
+*.code-workspace