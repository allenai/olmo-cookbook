--- conflicted
+++ resolved
@@ -483,7 +483,6 @@
     "typescript",
 ]
 
-<<<<<<< HEAD
 # # named groups are things you should able to average; they
 # # should just contain aliases
 # ALL_NAMED_GROUPS = {
@@ -522,16 +521,18 @@
 
 # ALL_DISPLAY_TASKS = {
 #     "olmo2:paper": [
-#         r"arc_challenge:mc.*",
-#         r"hellaswag:mc.*",
-#         r"winogrande:mc.*",
-#         r"naturalqs.*",
-#         r"drop.*",
-#         r"agieval.*",
+#         r"arc_challenge:(rc|mc)::olmes$",
+#         r"hellaswag:(rc|mc)::olmes$",
+#         r"winogrande:(rc|mc)::olmes$",
+#         r"naturalqs::olmes$",
+#         r"drop::olmes$",
+#         r"agieval.*::olmes$",
 #         r"^gsm8k::olmes$",
+#         r"^mmlu:rc$",
 #         r"^mmlu:mc$",
 #         r"^mmlu_pro:mc$",
 #         r"^agi_eval$",
+#         r"^triviaqa::olmes$",
 #     ],
 #     "olmo2:dev:7b": [
 #         r"arc_challenge:mc.*",
@@ -617,150 +618,6 @@
 
 
 SHORT_NAMES = {}
-=======
-# named groups are things you should able to average; they
-# should just contain aliases
-ALL_NAMED_GROUPS = {
-    "mmlu:rc": [f"{category}:rc::olmes" for category in MMLU_CATEGORIES],
-    "mmlu:mc": [f"{category}:mc::olmes" for category in MMLU_CATEGORIES],
-    "core:rc": [f"{task}:rc::olmes" for task in ALL_CORE_TASKS],
-    "core:mc": [f"{task}:mc::olmes" for task in ALL_CORE_TASKS],
-    "basic:rc": [f"{task}:rc::olmes" for task in BASIC_SKILLS],
-    "basic:mc": [f"{task}:mc::olmes" for task in BASIC_SKILLS],
-    "mmlu_pro:mc": [f"{category}:mc::none" for category in MMLU_PRO_CATEGORIES],
-    "gen": ALL_GEN_TASKS,
-    "gen-no-jp": [task for task in ALL_GEN_TASKS if task != "jeopardy::olmes"],
-    "minerva": ALL_MINERVA_TASKS,
-    "math": ALL_MATH_TASKS,
-    "gsm-symb": ALL_GSM_SYMB_TASKS,
-    "code": ALL_CODEX_TASKS,
-    "agi_eval": ALL_AGI_EVAL_TASKS,
-    "starcoder": STARCODER_CODEX_TASKS,
-    "starcoder::pass@1": STARCODER_PASS_AT_1_TASKS,
-    "code-no-bcb": [task for task in ALL_CODEX_TASKS if "bigcodebench" not in task],
-    "fim": FIM_TASKS,
-    "mt_mbpp": [f"mt_mbpp:{language}" for language in MULTILINGUAL_MBPP_LANGUAGES],
-    "mt_mbpp_v2fix": [f"mt_mbpp_v2fix:{language}" for language in MULTILINGUAL_MBPP_LANGUAGES],
-}
-
-for helmet_length in (int(2**i) for i in range(13, 18)):
-    ALL_NAMED_GROUPS[f"helmet:{helmet_length // 2 ** 10}k"] = list(
-        set(
-            task
-            for group_name, tasks in HELMET_SUITES.items()
-            for task in tasks
-            if group_name.endswith(f"__{helmet_length}::suite") and not group_name.startswith("helmet_all")
-        )
-    )
-
-
-ALL_DISPLAY_TASKS = {
-    "olmo2:paper": [
-        r"arc_challenge:(rc|mc)::olmes$",
-        r"hellaswag:(rc|mc)::olmes$",
-        r"winogrande:(rc|mc)::olmes$",
-        r"naturalqs::olmes$",
-        r"drop::olmes$",
-        r"agieval.*::olmes$",
-        r"^gsm8k::olmes$",
-        r"^mmlu:rc$",
-        r"^mmlu:mc$",
-        r"^mmlu_pro:mc$",
-        r"^agi_eval$",
-        r"^triviaqa::olmes$",
-    ],
-    "olmo2:dev:7b": [
-        r"arc_challenge:mc.*",
-        r"arc_easy:mc.*",
-        r"hellaswag:mc.*",
-        r"naturalqs.*",
-        r"^gsm8k::olmo1$",
-        r"^mmlu:mc$",
-        r"^core:mc$",
-        r"^gen$",
-    ],
-    "olmo2:dev:1b": [
-        r"arc_challenge:rc.*",
-        r"arc_easy:rc.*",
-        r"hellaswag:rc.*",
-        r"^gsm8k::olmo1$",
-        r"^mmlu:rc$",
-        r"^core:rc$",
-    ],
-    "olmo3:dev:1b": [
-        "^arc_challenge.*olmes",     # should return mc, rc, bpb variants, full or not
-        "^arc_easy.*olmes",
-        "^basic_skills.*olmes",
-        "^codex_humaneval.*3shot",
-        "^coqa.*gen2mc",
-        "^csqa.*olmes",
-        "^drop.*gen2mc",
-        "^hellaswag.*olmes",
-        "^jeopardy.*gen2mc",
-        "^lab_bench.*",
-        "^lambada.*",
-        "^mbpp.*3shot",
-        "^medmcqa.*none",
-        "^medqa.*none",
-        "^minerva.*olmes$",     # doesn't return average
-        # "minerva",
-        "^mmlu.*olmes$",    # doesn't return average
-        # "mmlu:rc",
-        "^mt_mbpp_v2fix.*",           # still returns average
-        "^naturalqs.*gen2mc",
-        "^piqa.*olmes",
-        "^qasper_yesno.*olmes",
-        "^sciq.*olmo3",
-        "^sciriff_yesno.*olmes",
-        "^socialiqa.*olmes",
-        "^squad.*gen2mc",
-        "^winogrande.*olmes",
-        "ultrachat_masked_ppl",
-        "wildchat_masked_ppl",
-    ],
-    "olmo3:dev:1b:mini": [
-        "^arc_challenge:rc.*",
-        "^arc_easy:rc.*",
-        "^codex_humaneval.*3shot",
-        "^hellaswag:rc.*olmes",
-        "^mbpp.*3shot",
-        "^minerva$",
-        "^mt_mbpp_v2fix$",
-        "^winogrande:rc.*olmes",
-        "basic:rc",
-        "core:rc"
-        "mmlu:bpb",
-        "mmlu:rc",
-    ],
-    "olmo3:dev:7b:mini": [
-        "^arc_challenge:mc::olmes:full",
-        "^arc_easy:mc::olmes:full",
-        "^hellaswag:rc.*olmes",
-        "^codex_humaneval::olmo3",
-        "^mbpp:3shot::olmo3",
-        "^gsm-symb$",
-        "^minerva$",
-        "^mt_mbpp_v2fix$",
-        "^core:mc$",
-        "^mmlu:mc$",
-    ],
-    "helmet:8k": [r"^helmet:8k$"],
-    "helmet:16k": [r"^helmet:16k$"],
-    "helmet:32k": [r"^helmet:32k$"],
-    "helmet:64k": [r"^helmet:64k$"],
-    "helmet:128k": [r"^helmet:128k$"],
-}
-
-
-SHORT_NAMES = {
-    r"::olmes$": "",
-    r"^gsm8k::olmo1$": "GSM*",
-    r"^naturalqs": "NQ",
-    r"^(arc\_\w)\w+": r"\1",
-    r"^hellaswag": "HSwag",
-    r"^winogrande": "WinoG",
-}
->>>>>>> b87c507f
 
 
 OE_EVAL_GIT_URL = "git@github.com:allenai/oe-eval-internal.git"
