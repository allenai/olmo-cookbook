--- conflicted
+++ resolved
@@ -483,143 +483,6 @@
     "typescript",
 ]
 
-MULTILINGUAL_MBPP_TASKS_WITH_FIX= [
-    "mt_mbpp_v2fix:bash",
-    "mt_mbpp_v2fix:c",
-    "mt_mbpp_v2fix:cpp",
-    "mt_mbpp_v2fix:csharp",
-    "mt_mbpp_v2fix:go",
-    "mt_mbpp_v2fix:haskell",
-    "mt_mbpp_v2fix:java",
-    "mt_mbpp_v2fix:javascript",
-    "mt_mbpp_v2fix:matlab",
-    "mt_mbpp_v2fix:php",
-    "mt_mbpp_v2fix:python",
-    "mt_mbpp_v2fix:r",
-    "mt_mbpp_v2fix:ruby",
-    "mt_mbpp_v2fix:rust",
-    "mt_mbpp_v2fix:scala",
-    "mt_mbpp_v2fix:swift",
-    "mt_mbpp_v2fix:typescript",
-]
-
-
-OLMO3_DEV_1B_TASKS_VLLM = [
-     # Arc tasks
-     "arc_challenge:rc::olmes:full",
-     "arc_easy:rc::olmes:full",
-     # Basic Skills rc 5shot
-     "basic_skills_arithmetic:rc::olmes",
-     "basic_skills_coding:rc::olmes",
-     "basic_skills_common_knowledge:rc::olmes",
-     "basic_skills_logical_reasoning:rc::olmes",
-     "basic_skills_pattern:rc::olmes",
-     "basic_skills_string_operations:rc::olmes",
-     #
-     "codex_humaneval:3shot:bpb::none",
-     "coqa:rc::gen2mc",
-     "csqa:rc::olmes:full",
-     "drop:rc::gen2mc",
-     "hellaswag:rc::olmes:full",
-     "jeopardy:rc::gen2mc",
-     "lambada",
-     "mbpp:3shot:bpb::none",
-     # minerva math tasks
-     "minerva_math_500::olmes",
-     "minerva_math_algebra::olmes",
-     "minerva_math_counting_and_probability::olmes",
-     "minerva_math_geometry::olmes",
-     "minerva_math_intermediate_algebra::olmes",
-     "minerva_math_number_theory::olmes",
-     "minerva_math_prealgebra::olmes",
-     "minerva_math_precalculus::olmes",
-     # mmlu tasks
-     "mmlu_abstract_algebra:rc::olmes",
-     "mmlu_anatomy:rc::olmes",
-     "mmlu_astronomy:rc::olmes",
-     "mmlu_business_ethics:rc::olmes",
-     "mmlu_clinical_knowledge:rc::olmes",
-     "mmlu_college_biology:rc::olmes",
-     "mmlu_college_chemistry:rc::olmes",
-     "mmlu_college_computer_science:rc::olmes",
-     "mmlu_college_mathematics:rc::olmes",
-     "mmlu_college_medicine:rc::olmes",
-     "mmlu_college_physics:rc::olmes",
-     "mmlu_computer_security:rc::olmes",
-     "mmlu_conceptual_physics:rc::olmes",
-     "mmlu_econometrics:rc::olmes",
-     "mmlu_electrical_engineering:rc::olmes",
-     "mmlu_elementary_mathematics:rc::olmes",
-     "mmlu_formal_logic:rc::olmes",
-     "mmlu_global_facts:rc::olmes",
-     "mmlu_high_school_biology:rc::olmes",
-     "mmlu_high_school_chemistry:rc::olmes",
-     "mmlu_high_school_computer_science:rc::olmes",
-     "mmlu_high_school_european_history:rc::olmes",
-     "mmlu_high_school_geography:rc::olmes",
-     "mmlu_high_school_government_and_politics:rc::olmes",
-     "mmlu_high_school_macroeconomics:rc::olmes",
-     "mmlu_high_school_mathematics:rc::olmes",
-     "mmlu_high_school_microeconomics:rc::olmes",
-     "mmlu_high_school_physics:rc::olmes",
-     "mmlu_high_school_psychology:rc::olmes",
-     "mmlu_high_school_statistics:rc::olmes",
-     "mmlu_high_school_us_history:rc::olmes",
-     "mmlu_high_school_world_history:rc::olmes",
-     "mmlu_human_aging:rc::olmes",
-     "mmlu_human_sexuality:rc::olmes",
-     "mmlu_international_law:rc::olmes",
-     "mmlu_jurisprudence:rc::olmes",
-     "mmlu_logical_fallacies:rc::olmes",
-     "mmlu_machine_learning:rc::olmes",
-     "mmlu_management:rc::olmes",
-     "mmlu_marketing:rc::olmes",
-     "mmlu_medical_genetics:rc::olmes",
-     "mmlu_miscellaneous:rc::olmes",
-     "mmlu_moral_disputes:rc::olmes",
-     "mmlu_moral_scenarios:rc::olmes",
-     "mmlu_nutrition:rc::olmes",
-     "mmlu_philosophy:rc::olmes",
-     "mmlu_prehistory:rc::olmes",
-     "mmlu_professional_accounting:rc::olmes",
-     "mmlu_professional_law:rc::olmes",
-     "mmlu_professional_medicine:rc::olmes",
-     "mmlu_professional_psychology:rc::olmes",
-     "mmlu_public_relations:rc::olmes",
-     "mmlu_security_studies:rc::olmes",
-     "mmlu_sociology:rc::olmes",
-     "mmlu_us_foreign_policy:rc::olmes",
-     "mmlu_virology:rc::olmes",
-     "mmlu_world_religions:rc::olmes",
-     # mt tasks
-     "mt_mbpp:bash",
-     "mt_mbpp:c",
-     "mt_mbpp:cpp",
-     "mt_mbpp:csharp",
-     "mt_mbpp:go",
-     "mt_mbpp:haskell",
-     "mt_mbpp:java",
-     "mt_mbpp:javascript",
-     "mt_mbpp:matlab",
-     "mt_mbpp:php",
-     "mt_mbpp:python",
-     "mt_mbpp:r",
-     "mt_mbpp:ruby",
-     "mt_mbpp:rust",
-     "mt_mbpp:scala",
-     "mt_mbpp:swift",
-     "mt_mbpp:typescript",
-     #
-     "naturalqs:rc::gen2mc",
-     "piqa:rc::olmes:full",
-     "sciq::olmo1",
-     "socialiqa:rc::olmes:full",
-     "squad:rc::gen2mc",
-     "winogrande:rc::olmes:full",
- ]
-
-
-
 # named groups are things you should able to average; they
 # should just contain aliases
 ALL_NAMED_GROUPS = {
@@ -641,36 +504,6 @@
     "starcoder::pass@1": STARCODER_PASS_AT_1_TASKS,
     "code-no-bcb": [task for task in ALL_CODEX_TASKS if "bigcodebench" not in task],
     "fim": FIM_TASKS,
-<<<<<<< HEAD
-    "mt_mbpp": MULTILINGUAL_MBPP_TASKS,
-    "mt_mbpp_v2fix": MULTILINGUAL_MBPP_TASKS_WITH_FIX,
-    "olmo3:dev:1b:vllm" : OLMO3_DEV_1B_TASKS_VLLM,
-    # "olmo3:dev:1b:vllm": [
-    #     "arc_challenge:rc::olmes:full",
-    #     "arc_easy:rc::olmes:full",
-    #     "basic_skills:rc::olmes",
-    #     "codex_humaneval:3shot:bpb::none",
-    #     "coqa:rc::gen2mc",
-    #     "csqa:rc::olmes:full",
-    #     "drop:rc::gen2mc",
-    #     "hellaswag:rc::olmes:full",
-    #     "jeopardy:rc::gen2mc",
-    #     "lambada",
-    #     "mbpp:3shot:bpb::none",
-    #     "minerva_math::olmes",
-    #     "mmlu:rc::olmes",
-    #     "mt_mbpp",
-    #     "naturalqs:rc::gen2mc",
-    #     "piqa:rc::olmes:full",
-    #     "sciq::olmo1",                  # no :full because no olmes, fix in eval
-    #     "socialiqa:rc::olmes:full",
-    #     "squad:rc::gen2mc",
-    #     "winogrande:rc::olmes:full",
-    # ],
-    "olmo3:dev:1b:hf": [
-        "ultrachat_masked_ppl",
-        "wildchat_masked_ppl",
-=======
     "mt_mbpp": [f"mt_mbpp:{language}" for language in MULTILINGUAL_MBPP_LANGUAGES],
     "mt_mbpp_v2fix": [f"mt_mbpp_v2fix:{language}" for language in MULTILINGUAL_MBPP_LANGUAGES],
 }
@@ -773,39 +606,33 @@
         "^mt_mbpp_v2fix$",
         "^core:mc$",
         "^mmlu:mc$",
->>>>>>> 220b7ee1
-    ],
-    "olmo2:paper": [
-        "arc_challenge:mc::olmes",
-        "hellaswag:mc::olmes",
-        "winogrande:mc::olmes",
-        "naturalqs::olmes",
-        "drop::olmes",
-        "agi_eval",
-        "mmlu:mc",
-        "gsm8k::olmo1",
-        "mmlu_pro:mc",
-    ],
-    "olmo2:7b:dev": [
-        "arc_challenge:mc::olmes",
-        "arc_easy:mc::olmes",
-        "hellaswag:mc::olmes",
-        "naturalqs::olmes",
-        "gsm8k::olmes",
-        "mmlu:mc",
-        "core:mc",
-        "gen",
-    ],
-    "olmo2:dev:1b": [
-        "arc_challenge:rc::olmes",
-        "arc_easy:rc::olmes",
-        "hellaswag:rc::olmes",
-        "gsm8k::olmes",
-        "mmlu:rc",
-        "core:rc",
-    ],
-    # these are just for display
-    "olmo3:dev:1b:display": [
+    ],
+    "helmet:8k": [r"^helmet:8k$"],
+    "helmet:16k": [r"^helmet:16k$"],
+    "helmet:32k": [r"^helmet:32k$"],
+    "helmet:64k": [r"^helmet:64k$"],
+    "helmet:128k": [r"^helmet:128k$"],
+}
+
+
+SHORT_NAMES = {
+    r"::olmes$": "",
+    r"^gsm8k::olmo1$": "GSM*",
+    r"^naturalqs": "NQ",
+    r"^(arc\_\w)\w+": r"\1",
+    r"^hellaswag": "HSwag",
+    r"^winogrande": "WinoG",
+}
+
+
+OE_EVAL_GIT_URL = "git@github.com:allenai/oe-eval-internal.git"
+OE_EVAL_COMMIT_HASH = None
+OE_EVAL_LAUNCH_COMMAND = "oe_eval/launch.py"
+BEAKER_PRIORITIES = ["low", "normal", "high", "urgent"]
+
+# use these tasks to launch oe-eval jobs
+ALL_EVAL_TASKS = {
+    "olmo3:dev:1b:vllm": [
         "arc_challenge:rc::olmes:full",
         "arc_easy:rc::olmes:full",
         "basic_skills:rc::olmes",
@@ -819,17 +646,11 @@
         "lab_bench_protocolqa",
         "lambada",
         "mbpp:3shot:bpb::none",
-<<<<<<< HEAD
-        "minerva:bpb",
-        "mmlu:rc",
-        "mt_mbpp",
-=======
         "medmcqa:rc::none",
         "medqa_en:rc::none",
         "minerva_math::olmes",
         "mmlu:rc::olmes",
         "mt_mbpp_v2fix",
->>>>>>> 220b7ee1
         "naturalqs:rc::gen2mc",
         "piqa:rc::olmes:full",
         "qasper_yesno:rc::olmes",
@@ -838,39 +659,11 @@
         "socialiqa:rc::olmes:full",
         "squad:rc::gen2mc",
         "winogrande:rc::olmes:full",
+    ],
+    "olmo3:dev:1b:hf": [
         "ultrachat_masked_ppl",
         "wildchat_masked_ppl",
     ],
-<<<<<<< HEAD
-}
-
-
-for helmet_length in (int(2**i) for i in range(13, 18)):
-    ALL_NAMED_GROUPS[f"helmet:{helmet_length // 2 ** 10}k"] = list(
-        set(
-            task
-            for group_name, tasks in HELMET_SUITES.items()
-            for task in tasks
-            if group_name.endswith(f"__{helmet_length}::suite") and not group_name.startswith("helmet_all")
-        )
-    )
-
-
-SHORT_NAMES = {
-    # r"::olmes$": "",
-    # r"^gsm8k::olmo1$": "GSM*",
-    # r"^naturalqs": "NQ",
-    # r"^(arc\_\w)\w+": r"\1",
-    # r"^hellaswag": "HSwag",
-    # r"^winogrande": "WinoG",
-}
-
-
-OE_EVAL_GIT_URL = "git@github.com:allenai/oe-eval-internal.git"
-OE_EVAL_COMMIT_HASH = None
-OE_EVAL_LAUNCH_COMMAND = "oe_eval/launch.py"
-BEAKER_PRIORITIES = ["low", "normal", "high", "urgent"]
-=======
     "olmo3:dev:7b:vllm": [
         "arc_challenge:mc::olmes:full",
         "arc_easy:mc::olmes:full",
@@ -912,5 +705,4 @@
         "ultrachat_masked_ppl",
         "wildchat_masked_ppl",
     ],
-}
->>>>>>> 220b7ee1
+}