# Evaluation practices for OLMo 3 development


## In-loop evaluation

For **OLMo 3 7B** integration tests use this set of evals, baked into the OLMo 3 7B config in OLMo-Core: https://github.com/allenai/OLMo-core/blob/a91a82e6b8b37103f738e190cdddd6278f2c7f1f/src/scripts/train/OLMo3-7B.py#L113. In summary:
* Don't slow down training run:
    * Prune to minimal set of tasks + use a fast version of MC. This is captured in OLMo Core as the `fast` set. See PR: https://github.com/allenai/OLMo-core/pull/282
* Focus on BPB + MC, ignoring RC:
    * BPB should spot any major issues early on in training before MC takeoff
    * Still track MC because we want to make sure there is sensible metric takeoff. For an example of OLMo 3 7B MC metric takeoff slightly after 150B tokens, see https://wandb.ai/ai2-llm/olmo3/reports/OLMo-3-vs-OLMo-2--VmlldzoxMjc2MTA4Mw


For **OLMo 2 1B 5xC** or **OLMo 2 7B annealing** runs, which we are still using for data ablations, the broad recommendation is to rely more on offline eval, which always has the latest state of evals.

Some more notes about in-loop eval:
* If you want to add an in-loop eval, the repo is here: https://github.com/allenai/OLMo-in-loop-evals
* When selecting which metrics in Wandb, be very careful around whether you are selecting `{dev|test}`, `{rc|mc}`, `{length-normalized-accuracy|length-normalized-accuracy v2}`, `{BPB|BPB v2}`, `{5shot|5shot_fast}`.


## Offline evaluation

For all OLMo models (+ external baselines), this is a running list of evals we care about.

For **OLMo 2 1B 5xC** runs, it's still good practice to look at both BPB & RC numbers, which usually track together with each other; MC numbers typically haven't broken through noise at this point.

The command to run an eval looks like:

```bash
CHECKPOINT="/oe-training-default/ai2-llm/checkpoints/mayeec/olmo-cookbook-core-v2-1bv2-5xC-dclm-baseline-topic-classified-sample-natural-28f8e9a9/step61000-hf"
CLUSTER="l40"
NUM_GPUS=1
PARTITION=8
PRIORITY="high"
MODEL_ARGS="dtype=bfloat16"
DASHBOARD="olmo-3-evals"
WORKSPACE="ai2/olmo-3-evals"

olmo-cookbook-eval evaluate "$CHECKPOINT" \
    --tasks "*olmo3:dev:1b:vllm" \
    --priority "$PRIORITY" \
    --cluster "$CLUSTER" \
    --num-gpus "$NUM_GPUS" \
    --model-backend vllm \
<<<<<<< HEAD
    --model-args "$MODEL_ARGS" \
    --partition-size "$PARTITION" \
    --dashboard "$DASHBOARD"  \
    --workspace "$WORKSPACE"

olmo-cookbook-eval evaluate "$CHECKPOINT" \
    --tasks "*olmo3:dev:1b:hf" \
    --priority "$PRIORITY" \
    --cluster "$CLUSTER" \
    --num-gpus "$NUM_GPUS" \
=======
    --model-args dtype=bfloat16 \
    --partition-size 8 \
    --dashboard olmo-3-evals  \
    --workspace ai2/olmo-3-evals
```

A couple of newer evals looks like may have some iffyness with running VLLM, so use HF for now.

```bash
olmo-cookbook-eval evaluate "/oe-training-default/ai2-llm/checkpoints/mayeec/olmo-cookbook-core-v2-1bv2-5xC-dclm-baseline-topic-classified-sample-natural-28f8e9a9/step61000-hf" \
    --tasks ultrachat_masked_ppl \
    --tasks wildchat_masked_ppl \
    --priority high \
    --cluster l40 \
    --num-gpus 1 \
>>>>>>> a86b89e9
    --model-backend hf \
    --model-args "$MODEL_ARGS" \
    --partition-size "$PARTITION" \
    --dashboard "$DASHBOARD"  \
    --workspace "$WORKSPACE"
```

Notes: 
* Task names are collected here: https://github.com/allenai/olmo-cookbook/blob/e20beaee74a6a10b18113520e9e907fdbc24f444/src/cookbook/constants.py*


*How long does it take?*
* "*olmo3:dev:1b:vllm" are a full suite of 20 tasks, each task w multiple metrics + some tasks as families w multiple subtasks. In total, this is around 150 metrics. Takes 2 hours to do all of them on `--partition-size 8` and `num-gpus 1` with single L40 (launches 5 jobs).
* "*olmo3:dev:1b:hf" are two masked PPL evals. Takes 1 hour to do both on a single L40.

To pull dashboard results (use `--format json` to see full results):

```python
olmo-cookbook-eval results \
    --dashboard olmo-3-evals \
    --tasks olmo3:dev:1b \
    --format json | jq '.' | less
```


*Notes*
* If you want to see if the datalake uploading job ran, use your beaker experimental ID to this URL: `https://oe-eval-datalake.allen.ai/greenlake/metadata/01JWMGNY3G3R5N91NW9TCKF6FB`.
* I hate this design, but currently in order to use a named group when pulling dashboard results, you need to use it with a `*`, like `--tasks *mmlu:rc`, which then matches to `ALL_NAMED_GROUPS` in `constants.py`. If you don't include the `*`, it'll pass the exact string `mmlu:rc` and fail to match things.
* I don't know why `basic_skills` pull dashboard requires removing `:rc::olmes` but launching eval requires adding it or it'll only launch the Arithmetic subportion. Something weird.

## FAQs

1. **Why leave out GSM8k?** The task is odd and appears mainly moved by hill-climbing with mid-training data. Minerva seems like it covers a greater range.

2. **BPB vs RC vs MC?** This is still debated among team, but the eventual goal should be to move toward BPB that we trust for our experiments, and monitoring MC (or our final target end task format) on 7B+ runs for metric breakthrough moments & final scores.


## TODOs

1. Want to add MMLU subcategories also pulled as part of dashboard pull.
2. Want to add more evals. There are 3 themes:
    * Existing evals that others use, but we don't. Candidates include LAMBADA, NQ, Squad, TriviaQA, MedMCQA, MedQA, etc.
    * Existing evals that need to be fixed in some way. Candidates include converting Gen2MC format, data augmentation for PiQA, SIQA, CSQA, OBQA, Winogrande, Simplified version of hard tasks like SimpleQA, etc.
    * New evals that capture something we aren't evaluating today but we think important to capture. Candidates include legal document tasks, science IE/Summ tasks, structured input (tables) reasoning tasks, perplexity over gold reasoning chains, etc
3. Want to add some stats testing, or some notion of noise.<|MERGE_RESOLUTION|>--- conflicted
+++ resolved
@@ -42,7 +42,6 @@
     --cluster "$CLUSTER" \
     --num-gpus "$NUM_GPUS" \
     --model-backend vllm \
-<<<<<<< HEAD
     --model-args "$MODEL_ARGS" \
     --partition-size "$PARTITION" \
     --dashboard "$DASHBOARD"  \
@@ -53,23 +52,6 @@
     --priority "$PRIORITY" \
     --cluster "$CLUSTER" \
     --num-gpus "$NUM_GPUS" \
-=======
-    --model-args dtype=bfloat16 \
-    --partition-size 8 \
-    --dashboard olmo-3-evals  \
-    --workspace ai2/olmo-3-evals
-```
-
-A couple of newer evals looks like may have some iffyness with running VLLM, so use HF for now.
-
-```bash
-olmo-cookbook-eval evaluate "/oe-training-default/ai2-llm/checkpoints/mayeec/olmo-cookbook-core-v2-1bv2-5xC-dclm-baseline-topic-classified-sample-natural-28f8e9a9/step61000-hf" \
-    --tasks ultrachat_masked_ppl \
-    --tasks wildchat_masked_ppl \
-    --priority high \
-    --cluster l40 \
-    --num-gpus 1 \
->>>>>>> a86b89e9
     --model-backend hf \
     --model-args "$MODEL_ARGS" \
     --partition-size "$PARTITION" \
