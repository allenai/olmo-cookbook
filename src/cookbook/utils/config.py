import logging
from pathlib import Path
from typing import List, Tuple, cast

import yaml
from olmo_core.launch.beaker import (
    BeakerEnvSecret,
    BeakerLaunchConfig,
    BeakerWekaBucket,
)
from olmo_core.train.callbacks import ConfigSaverCallback, WandBCallback
from olmo_core.utils import seed_all

from cookbook.aliases import (
    ExperimentConfig,
    ExperimentGroup,
    ExperimentInstance,
    SourceConfig,
    SourceInstance,
)
from cookbook.model.builder import TransformerConfigBuilder
from cookbook.utils.data import expand_globs, normalize_source_paths

logger = logging.getLogger(__name__)


def config_from_path(config: Path) -> ExperimentConfig:
    with open(config, "r") as f:
        data = yaml.safe_load(f)

    return ExperimentConfig(**data, path=config)


def mk_source_instances(
    sources: list[SourceConfig], priors: Tuple[dict[str, float], int] | None = None
) -> list[SourceInstance]:
    if priors:
        ratios_by_source, total_tokens = priors
    else:
        ratios_by_source = {}

    instances = []
    for source in sources:
        ratio = source.target_ratio or ratios_by_source[source.name]
        instances.append(
            SourceInstance(
                name=source.name,
                paths=source.paths,
                ratio=ratio,
                repetition_factor=source.repetition_factor,
            )
        )

    return instances


def mk_experiments(
    config: ExperimentConfig, group_id: str, priors: Tuple[dict[str, float], int]
) -> list[ExperimentInstance]:
    """Generate source instances from a config."""
    return [
        ExperimentInstance(
            name=f"{config.name}-{group_id}",
            sources=mk_source_instances(config.dataset.sources, priors),
        )
    ]


def mk_experiment_group(
    config: ExperimentConfig, priors: Tuple[dict[str, float], int], group_id: str
) -> ExperimentGroup:
    """Build an experiment group from an experiment config."""

    return ExperimentGroup(
        config=config,
        group_id=group_id,
        instances=mk_experiments(config, group_id, priors),
    )


def mk_instance_cmd(
    instance: ExperimentInstance, config: ExperimentConfig, group_id: str, beaker_user: str
) -> List[str]:
    """Build a command for launching an experiment instance."""

    return [
        "src/cookbook/train.py",
        "train",
        "-n",
        instance.name,
        "-g",
        group_id,
        "-u",
        beaker_user,
        "-C",
        str(config.path),
    ]


def build_train_config(config_path: Path, run_name: str, group_id: str, beaker_user: str, dry_run: bool = False):
    """
    Launch a training run with the given parameters.
    """

    base_config = config_from_path(config_path)
    if dry_run:
        source_paths = base_config.dataset.sources
    else:
        source_paths = normalize_source_paths(base_config.dataset.sources, expand=True)

    source_instances = mk_source_instances(source_paths, None)
    dp_world_size = base_config.nodes * base_config.gpus

    config = TransformerConfigBuilder(
        beaker_user=beaker_user,
        cluster=base_config.cluster,
        downstream_evaluators=base_config.downstream_evaluators,
        dtype=base_config.dataset.dtype,
        eval_interval=base_config.eval_interval,
        group_id=group_id.strip(),
        lm_evaluator=base_config.lm_evaluator,
        max_dp_world_size=dp_world_size,
        max_target_sequence_length=base_config.max_target_sequence_length,
        max_tokens=base_config.max_tokens,
        model_identifier=base_config.model,
        run_name=run_name.strip(),
        save_interval=base_config.save_interval,
        seed=base_config.seed,
        sequence_length=base_config.sequence_length,
        sources=source_instances,
        tokenizer=base_config.tokenizer,
        metrics_config=base_config.metrics_config,
        weka=base_config.weka,
        rank_microbatch_size=base_config.rank_microbatch_size,
        global_batch_size=base_config.global_batch_size,
        load_path=base_config.load_path,
        warmup_steps=base_config.warmup_steps,
        learning_rate=base_config.learning_rate,
    ).build()

    seed_all(config.init_seed)
    config_dict = config.as_config_dict()
    trainer = None

    if not dry_run:
        dataset = config.dataset.build()
        model = config.model.build(init_device="meta")
        train_module = config.train_module.build(model)
        data_loader = config.data_loader.build(dataset, dp_process_group=train_module.dp_process_group)
        trainer = config.trainer.build(train_module, data_loader)
<<<<<<< HEAD
=======

        # If we have a load path and there is no checkpoint in the save folder, load the checkpoint from the load path.
        if (
            not trainer.maybe_load_checkpoint(trainer.save_folder, load_trainer_state=base_config.load_state)
            and base_config.load_path
        ):
            trainer.load_checkpoint(base_config.load_path, load_trainer_state=base_config.load_state)

>>>>>>> 0a3dbb4b
        cast(WandBCallback, trainer.callbacks["wandb"]).config = config_dict
        cast(ConfigSaverCallback, trainer.callbacks["config_saver"]).config = config_dict

    logger.info("Configuration:")
    logger.info(config_dict)

    return trainer


def mk_launch_configs(group: ExperimentGroup, beaker_user: str) -> list[BeakerLaunchConfig]:
    """Build a beaker launch config from an experiment group."""

    weka_buckets: List[BeakerWekaBucket] = []
    if group.config.weka:
        weka_buckets.append(BeakerWekaBucket("oe-training-default", "/weka/oe-training-default"))

    return [
        BeakerLaunchConfig(
            name=f"{experiment.name}",
            description=group.config.description,
            task_name=experiment.name,
            cmd=mk_instance_cmd(experiment, group.config, group.group_id, beaker_user),
            clusters=[group.config.cluster],
            num_nodes=group.config.nodes,
            num_gpus=group.config.gpus,
            shared_filesystem=group.config.weka,
            allow_dirty=True,
            weka_buckets=weka_buckets,
            budget=group.config.budget or "ai2/oe-data",
            workspace=group.config.workspace,
            preemptible=group.config.preemptible,
            beaker_image="petew/olmo-core-tch270cu128-v2.1",
            priority=group.config.priority,
            env_secrets=[
                BeakerEnvSecret(name="BEAKER_TOKEN", secret=f"{beaker_user}_BEAKER_TOKEN"),
                BeakerEnvSecret(name="WANDB_API_KEY", secret=f"{beaker_user}_WANDB_API_KEY"),
                BeakerEnvSecret(name="AWS_CONFIG", secret=f"{beaker_user}_AWS_CONFIG"),
                BeakerEnvSecret(name="AWS_CREDENTIALS", secret=f"{beaker_user}_AWS_CREDENTIALS"),
                BeakerEnvSecret(name="R2_ENDPOINT_URL", secret="R2_ENDPOINT_URL"),
                BeakerEnvSecret(name="WEKA_ENDPOINT_URL", secret="WEKA_ENDPOINT_URL"),
            ],
            setup_steps=[
                'git clone "$REPO_URL"',
                "conda shell.bash activate base",
                "cd olmo-cookbook",
                'git checkout "$GIT_REF"',
                "git submodule update --init --recursive",
<<<<<<< HEAD
                "pip install -e '.[all]'",
                # Temporary until they release a fix for 2.7.0
                "pip install torch==2.7.0 torchaudio torchvision --index-url https://download.pytorch.org/whl/test/cu128",
                # filler comment
                "ls",
                "pip freeze",
=======
                "pip install uv && uv pip install -e '.[all]' --system",
                # Temporary until they release a fix for 2.7.0
                "uv pip install torch==2.7.0 torchaudio torchvision --index-url https://download.pytorch.org/whl/test/cu128 --system",
                "uv pip freeze",
>>>>>>> 0a3dbb4b
                # Move AWS credentials from env to relevant files
                "mkdir -p ~/.aws",
                "printenv AWS_CONFIG > ~/.aws/config",
                "printenv AWS_CREDENTIALS > ~/.aws/credentials",
            ],
        )
        for experiment in group.instances
    ]<|MERGE_RESOLUTION|>--- conflicted
+++ resolved
@@ -148,8 +148,6 @@
         train_module = config.train_module.build(model)
         data_loader = config.data_loader.build(dataset, dp_process_group=train_module.dp_process_group)
         trainer = config.trainer.build(train_module, data_loader)
-<<<<<<< HEAD
-=======
 
         # If we have a load path and there is no checkpoint in the save folder, load the checkpoint from the load path.
         if (
@@ -158,7 +156,6 @@
         ):
             trainer.load_checkpoint(base_config.load_path, load_trainer_state=base_config.load_state)
 
->>>>>>> 0a3dbb4b
         cast(WandBCallback, trainer.callbacks["wandb"]).config = config_dict
         cast(ConfigSaverCallback, trainer.callbacks["config_saver"]).config = config_dict
 
@@ -206,19 +203,10 @@
                 "cd olmo-cookbook",
                 'git checkout "$GIT_REF"',
                 "git submodule update --init --recursive",
-<<<<<<< HEAD
-                "pip install -e '.[all]'",
-                # Temporary until they release a fix for 2.7.0
-                "pip install torch==2.7.0 torchaudio torchvision --index-url https://download.pytorch.org/whl/test/cu128",
-                # filler comment
-                "ls",
-                "pip freeze",
-=======
                 "pip install uv && uv pip install -e '.[all]' --system",
                 # Temporary until they release a fix for 2.7.0
                 "uv pip install torch==2.7.0 torchaudio torchvision --index-url https://download.pytorch.org/whl/test/cu128 --system",
                 "uv pip freeze",
->>>>>>> 0a3dbb4b
                 # Move AWS credentials from env to relevant files
                 "mkdir -p ~/.aws",
                 "printenv AWS_CONFIG > ~/.aws/config",
