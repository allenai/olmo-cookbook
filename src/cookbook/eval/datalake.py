--- conflicted
+++ resolved
@@ -17,11 +17,8 @@
 import requests
 from tqdm import tqdm
 from typing_extensions import Self
-<<<<<<< HEAD
 
 from cookbook.analysis.utils.conversion import predictions_to_parquet
-=======
->>>>>>> cada852f
 from cookbook.eval.cache import get_datalake_cache
 
 T = TypeVar("T")
