--- conflicted
+++ resolved
@@ -4,10 +4,6 @@
 import shlex
 import subprocess
 import sys
-<<<<<<< HEAD
-from collections.abc import Mapping
-=======
->>>>>>> 171a0d0e
 from copy import deepcopy
 from hashlib import md5
 from typing import Optional
@@ -22,11 +18,6 @@
     install_oe_eval,
     make_eval_run_name,
 )
-<<<<<<< HEAD
-from cookbook.constants import BEAKER_KNOWN_CLUSTERS, FIM_TOKENS, OE_EVAL_LAUNCH_COMMAND, WEKA_MOUNTS
-from cookbook.eval.named_tasks import NamedTasksGroupRegistry
-from cookbook.eval.results import make_dashboard_table
-=======
 from cookbook.constants import (
     FIM_TOKENS,
     OE_EVAL_LAUNCH_COMMAND,
@@ -34,7 +25,6 @@
 )
 from cookbook.eval.named_tasks import NamedTasksGroupRegistry
 from cookbook.utils.clusters import get_matching_clusters, is_gcs_cluster
->>>>>>> 171a0d0e
 
 
 def evaluate_checkpoint(
@@ -192,7 +182,6 @@
 
     # these are all the tasks we want to run; note that we can't run regex patterns here,
     # they have to be actual strings
-<<<<<<< HEAD
     all_tasks = sorted(
         list(
             set(
@@ -206,22 +195,6 @@
 
     print("Launching evals on the following tasks:")
     pprint(all_tasks)
-
-    # @davidh we have a few specific tasks that are not implemented in oe-eval as standalone tasks
-    EXCLUDE_FROM_LAUNCH = [r"^mmlu_.*:bpb::olmes$", r"^lambada:bpb$"]
-    all_tasks = [task for task in all_tasks if not any(re.match(pattern, task) for pattern in EXCLUDE_FROM_LAUNCH)]
-=======
-    all_tasks_set = set()
-    for task_group in tasks:
-        try:
-            # this is a task group! the get function will return a class that has an expanded_tasks attribute
-            all_tasks_set.update(NamedTasksGroupRegistry.get(task_group).expanded_tasks)
-        except ValueError:
-            # actually not a task group, just a task name. append as is.
-            all_tasks_set.add(task_group)
-
-    # we finish by sorting the tasks
-    all_tasks = sorted(all_tasks_set)
 
     # @davidh: we have a few specific tasks that are not implemented in oe-eval as standalone tasks
     # @soldni: to clarify: this is fine, since these tasks are computed anyway as part of the non-bpb version,
@@ -262,7 +235,6 @@
                 "\n\nWARNING: Hugging Face token not provided; "
                 "this may cause issues with model download or evals.\n\n"
             )
->>>>>>> 171a0d0e
 
     # DOING SOME PRETTY PRINTING HERE #
     print(
