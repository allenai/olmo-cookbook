--- conflicted
+++ resolved
@@ -316,18 +316,9 @@
                 partition_task_args.setdefault("generation_kwargs", {})
                 if "stop_sequences" in partition_task_args["generation_kwargs"]:
                     # Add the stop tokens if they do not exist
-<<<<<<< HEAD
-                    task_args_dict["generation_kwargs"]["stop_sequences"].extend(
-                        [
-                            stop_tok
-                            for stop_tok in infilling_dict["generation_kwargs"]["stop_sequences"]
-                            if stop_tok not in task_args_dict["generation_kwargs"]["stop_sequences"]
-                        ]
-=======
                     partition_task_args["generation_kwargs"]["stop_sequences"].extend(
                         [stop_tok for stop_tok in infilling_dict["generation_kwargs"]["stop_sequences"]
                          if stop_tok not in partition_task_args["generation_kwargs"]["stop_sequences"]]
->>>>>>> a8f0579c
                     )
                 else:
                     partition_task_args["generation_kwargs"].update(infilling_dict["generation_kwargs"])
