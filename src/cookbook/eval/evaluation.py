--- conflicted
+++ resolved
@@ -51,10 +51,7 @@
     vllm_for_mc: bool,
     compute_gold_bpb: bool,
     model_args: Optional[dict],
-<<<<<<< HEAD
-=======
     use_vllm_v1_spec: bool,
->>>>>>> 0a3dbb4b
 ):
     # Create virtual environment
     env = PythonEnv.create(name=python_venv_name, force=python_venv_force)
