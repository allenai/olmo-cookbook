import json
import re
import shlex
import subprocess
import sys
from copy import deepcopy
from hashlib import md5
from typing import Optional
from urllib.parse import urlparse

from cookbook.cli.utils import (
    PythonEnv,
    add_aws_flags,
    add_secret_to_beaker_workspace,
    install_oe_eval,
    make_eval_run_name,
)
from cookbook.constants import (
    FIM_TOKENS,
    OE_EVAL_LAUNCH_COMMAND,
    WEKA_MOUNTS,
)
from cookbook.eval.named_tasks import NamedTasksGroupRegistry
from cookbook.utils.clusters import get_matching_clusters, is_gcs_cluster


def evaluate_checkpoint(
    oe_eval_commit: str,
    oe_eval_branch: str,
    checkpoint_path: str,
    aws_access_key_id: str,
    aws_secret_access_key: str,
    workspace: str,
    cluster: str,
    huggingface_secret: str,
    add_bos_token: bool,
    revision: str,
    budget: str,
    priority: str,
    num_gpus: int,
    dashboard: str,
    model_backend: str,
    tasks: list[str],
    partition_size: int,
    remote_output_prefix: str,
    extra_args: str,
    batch_size: int,
    dry_run: bool,
    beaker_image: str,
    beaker_retries: int,
    use_gantry: bool,
    gantry_args: str | dict,
    python_venv_name: str,
    python_venv_force: bool,
    vllm_memory_utilization: float,
    vllm_for_mc: bool,
    compute_gold_bpb: bool,
    model_args: Optional[dict],
    task_args: Optional[dict],
    fim_tokens: str,
    use_vllm_v1_spec: bool,
    use_backend_in_run_name: bool,
    name_suffix: str,
    num_shots: int | None,
    use_hf_token: bool,
):
    # Create virtual environment
    env = PythonEnv.create(name=python_venv_name, force=python_venv_force)
    print(f"Using Python virtual environment at {env.name}")

    # Install oe-eval toolkit
    oe_eval_dir = install_oe_eval(
        env=env,
        # leaving these here for reference; but using gantry now!
        commit_hash=oe_eval_commit,
        commit_branch=oe_eval_branch,
        is_editable=use_gantry,
    )

    # this is where we store all fixed flags to pass to oe-eval
    flags: list[str] = []

    # clusters_to_exclude
    clusters_to_exclude: set[str] = set()

    # processing gantry/task args
    gantry_args_dict = json.loads(gantry_args.strip() or "{}") if isinstance(gantry_args, str) else gantry_args

    task_args_dict = json.loads(task_args.strip() or "{}") if isinstance(task_args, str) else (task_args or {})

    # Need to figure out how checkpoint is stored!
    if (scheme := urlparse(checkpoint_path).scheme) == "s3":
        print("Checkpoint is stored in S3; I will add AWS credentials to workspace and pass them to oe-eval")
        is_aws_cred_added = add_aws_flags(
            aws_access_key_id=aws_access_key_id,
            aws_secret_access_key=aws_secret_access_key,
            workspace=workspace,
            flags=flags,
            env=env,
        )

        if not is_aws_cred_added:
            raise ValueError("AWS access key ID and secret access key must be provided")

    elif scheme == "gs" or scheme == "gcs":
        # This is google cloud storage; for now, we just override cluster
        # so that it runs on augusta; credentials to fetch there are automatically
        # configured
        if not is_gcs_cluster(cluster):
            print(
                "Checkpoint is stored in Google Cloud Storage, "
                "but cluster is not set to 'goog'. Overriding cluster."
            )
            cluster = "goog"
    elif scheme:
        raise ValueError(f"Unsupported scheme '{scheme}' in checkpoint path")
    elif checkpoint_path.startswith("/weka/") or any(checkpoint_path.startswith(f"/{w}/") for w in WEKA_MOUNTS):
        print("Checkpoint is stored in Weka; I will remove cluster that have no WEKA.")
        for cluster_name in get_matching_clusters("goog"):
            clusters_to_exclude.add(cluster_name)

        if checkpoint_path.startswith("/weka/"):
            checkpoint_path = f"weka://{checkpoint_path[6:].rstrip('/')}"
        else:
            checkpoint_path = f"weka://{checkpoint_path.lstrip('/').rstrip('/')}"
    else:
        print("Path is a huggingface hub model; I will add huggingface token to beaker workspace")
        use_hf_token = True

    if use_backend_in_run_name:
        if name_suffix.strip():
            raise ValueError("name_suffix and use_backend_in_run_name cannot both be provided")

        print("[WARNING] `--use-backend-in-run-name` is deprecated; use `--name-suffix <backend name>` instead.")
        name_suffix = model_backend

    # we use this run name when storing store all the output files
    run_name = make_eval_run_name(
        checkpoint_path=checkpoint_path,
        add_bos_token=add_bos_token,
        num_shots=num_shots,
        name_suffix=name_suffix.strip(),
    )

    # replace nicknames for actual cluster names, joined with commas
    beaker_clusters = ",".join(set(get_matching_clusters(cluster)).difference(clusters_to_exclude))

    # set the beaker flags
    flags.append(f"--beaker-workspace '{workspace}'")
    flags.append(f"--beaker-budget '{budget}'")
    flags.append(f"--beaker-priority {priority}")
    flags.append(f"--cluster '{beaker_clusters}'")

    # set resources
    flags.append(f"--gpus {num_gpus}")

    # datalake parameters (mostly have to push there + tags)
    flags.append(f"--datalake-tags 'dashboard={dashboard},checkpoint={run_name}'")
    flags.append("--push-datalake")

    # override number of shots; by default, the number of shots is part of task definition in oe-eval
    # changing number of shots will result in a new run name, similar to how we do it for BOS token.
    if num_shots is not None:
        flags.append(f"--num-shots {num_shots}")

    # figure out model args based on cli
    model_args = {
        "model_path": checkpoint_path,
        "add_bos_token": "true" if add_bos_token else "false",
        **({"gpu_memory_utilization": str(vllm_memory_utilization)} if model_backend == "vllm" else {}),
        **(model_args or {}),
    }
    model_args_str = ",".join(f"{k}={v}" for k, v in model_args.items())

    # set model info
    flags.append(f"--model {run_name}")
    flags.append(f"--model-args '{model_args_str}'")
    flags.append(f"--model-type {model_backend}")

    # these are all the tasks we want to run; note that we can't run regex patterns here,
    # they have to be actual strings
    all_tasks_set = set()
    for task_group in tasks:
        try:
            # this is a task group! the get function will return a class that has an expanded_tasks attribute
            all_tasks_set.update(NamedTasksGroupRegistry.get(task_group).expanded_tasks)
        except ValueError:
            # actually not a task group, just a task name. append as is.
            all_tasks_set.add(task_group)

    # we finish by sorting the tasks
    all_tasks = sorted(all_tasks_set)

    # @davidh: we have a few specific tasks that are not implemented in oe-eval as standalone tasks
    # @soldni: to clarify: this is fine, since these tasks are computed anyway as part of the non-bpb version,
    #          it's just the task alias that does not exist.
    EXCLUDE_FROM_LAUNCH = [
        r"^mmlu_.*:bpb::olmes$",
        r"^lambada:bpb$",
        r"^.*:pass_at_.*$",
    ]
    all_tasks = [task for task in all_tasks if not any(re.match(pattern, task) for pattern in EXCLUDE_FROM_LAUNCH)]

    # @soldni: these evals are known to be private, thus requiring HF token
    HF_TOKEN_REQUIRED_TASKS = [
        r"^squad",  # all squad tasks are based on allenai/squad and allenai/squad_v2, which are private datasets
        r"^gpqa",
        r"^basic_skills"
    ]
    tasks_with_hf_tokens = [
        task for task in all_tasks if any(re.search(pattern, task) for pattern in HF_TOKEN_REQUIRED_TASKS)
    ]
    if len(tasks_with_hf_tokens) > 0:
        print(f"These evals require HF token: {tasks_with_hf_tokens}")
        use_hf_token = True

    # @soldni: switching to always push huggingface token to beaker workspace
    if use_hf_token:
        if huggingface_secret:
            hf_token_secret = add_secret_to_beaker_workspace(
                secret_name="HUGGING_FACE_HUB_TOKEN",
                secret_value=huggingface_secret,
                workspace=workspace,
                env=env,  # pyright: ignore
            )
            flags.append(f"--gantry-secret-hf-read-only '{hf_token_secret}'")
            gantry_args_dict = {"hf_token": "true", **gantry_args_dict}
        else:
            print(
                "\n\nWARNING: Hugging Face token not provided; "
                "this may cause issues with model download or evals.\n\n"
            )

    # DOING SOME PRETTY PRINTING HERE #
    print(
        f"\n🏗️ Running following evals for \033[1m{run_name}\033[0m:",
        file=sys.stderr,
    )
    for task in all_tasks:
        print(f"  - {task}", file=sys.stderr)
    print(file=sys.stderr)
    # # # # # # # # # # # # # # # # # #

    # we need to partition tasks based on whether they are mc, gen, or rc
    partitioned_tasks = {}
    for task in all_tasks:
        if ":rc::" in task:
            partitioned_tasks.setdefault("rc", []).append(task)
        elif ":mc::" in task:
            partitioned_tasks.setdefault("mc", []).append(task)
        elif "fim_" in task:
            partitioned_tasks.setdefault("fim", []).append(task)
        # TODO: automatically partition HF tasks --@soldni
        # elif task in {"ultrachat_masked_ppl", "wildchat_masked_ppl"}:
        #     # these tasks don't work with vllm, so we run them on huggingface
        #     partitioned_tasks.setdefault("hf", []).append(task)
        else:
            partitioned_tasks.setdefault("gen", []).append(task)

    # we launch jobs by partition. We are careful to partition RC/MC/GEN tasks separately
    submitted_jobs_cnt = 0
    for task_group, tasks_names in partitioned_tasks.items():
        for i in range(0, len(tasks_names), partition_size or len(tasks_names)):
            local_flags = deepcopy(flags)
            partition_task_args = deepcopy(task_args_dict)

            # add all tasks in the partition as flag
            partition_tasks = tasks_names[i : i + partition_size] if partition_size else tasks_names
            escaped_partition_tasks = [
                json.dumps(task) if task[0] == "{" else task.replace(" ", "\\ ") for task in partition_tasks
            ]

            local_flags.append(f"--task {' '.join(escaped_partition_tasks)}")

            if add_aws_flags(
                aws_access_key_id=aws_access_key_id,
                aws_secret_access_key=aws_secret_access_key,
                workspace=workspace,
                flags=local_flags,
                env=env,
            ):
                friendly_task_name = "-".join(partition_tasks)

                # remove any special characters from the task name that is not alphanumeric or hyphen
                friendly_task_name = re.sub(r"[^a-zA-Z0-9\-]+", "_", friendly_task_name)

                # replace multiple underscores or hyphens with a single hyphen
                friendly_task_name = re.sub(r"(\-_+|_+\-)", "-", friendly_task_name)

                # remove any leading/trailing '-' or '_'
                friendly_task_name = friendly_task_name.strip("_-")

                # truncate the task name if it is too long
                if len(friendly_task_name) > 50:
                    h = md5(friendly_task_name.encode()).hexdigest()
                    friendly_task_name = f"{friendly_task_name[:43]}-{h[:6]}"

                # set remote output directory
                remote_dir = f"{remote_output_prefix}/{dashboard}/{run_name}/{friendly_task_name}"
                local_flags.append(f"--remote-output-dir '{remote_dir}'")

            # set extra arguments
            local_flags.append(extra_args)

            # set batch size
            if batch_size:
                local_flags.append(f"--batch-size {batch_size}")

            # set dry run
            if dry_run:
                local_flags.append("--dry-run")

            # set beaker image
            if beaker_image:
                local_flags.append(f"--beaker-image {beaker_image}")

            # set revision
            if revision:
                local_flags.append(f"--revision {revision}")

            # set gantry
            if use_gantry:
                local_flags.append("--use-gantry")

            if beaker_retries > 0:
                local_flags.append(f"--beaker-retries {beaker_retries}")

            # user might want to disable vllm v1 spec because its causing eval failures
            # we also set gantry to use --yes to skip all confirmations
            gantry_args_dict = {
                "env": f"VLLM_USE_V1={1 if use_vllm_v1_spec else 0}",
                "yes": True,
<<<<<<< HEAD
                **gantry_args_dict,
            }

=======
                **({"ref": oe_eval_commit} if oe_eval_commit else {}),
                **gantry_args_dict,
            }
>>>>>>> a091ef59
            # finally append gantry args
            local_flags.append(f"--gantry-args '{json.dumps(gantry_args_dict)}'")

            if model_backend == "vllm" and task_group == "mc" and vllm_for_mc:
                local_flags.append("--vllm-for-mc")

            if fim_tokens and task_group == "fim":
                infilling_dict = FIM_TOKENS[fim_tokens]

                # Add FIM tokens to context, preserving other existing kwargs
                partition_task_args.setdefault("context_kwargs", {})
                partition_task_args["context_kwargs"].update(infilling_dict["context_kwargs"])

                # Add FIM stop sequences, preserving other existing stop sequences
                partition_task_args.setdefault("generation_kwargs", {})
                if "stop_sequences" in partition_task_args["generation_kwargs"]:
                    # Add the stop tokens if they do not exist
                    partition_task_args["generation_kwargs"]["stop_sequences"].extend(
                        [
                            stop_tok
                            for stop_tok in infilling_dict["generation_kwargs"]["stop_sequences"]
                            if stop_tok not in partition_task_args["generation_kwargs"]["stop_sequences"]
                        ]
                    )
                else:
                    partition_task_args["generation_kwargs"].update(infilling_dict["generation_kwargs"])

            if compute_gold_bpb:
                partition_task_args["compute_gold_bpb"] = True

            if partition_task_args:
                local_flags.append(f"--task-args '{json.dumps(partition_task_args)}'")

            # run oe-eval
            cmd = f"{env.python} {OE_EVAL_LAUNCH_COMMAND} {' '.join(local_flags)}"
            print(f"\n\nCommand:\n{cmd}\nFrom:\n{oe_eval_dir}\n\n")

            output = subprocess.run(shlex.split(cmd), cwd=oe_eval_dir, env=env.path(), capture_output=True)
            print(f"{output.stdout.decode()}\n{output.stderr.decode()}\n")
            if output.returncode != 0:
                raise RuntimeError(f"Error running command: {cmd}")
            submitted_jobs_cnt += 1

    print(f"Launched {submitted_jobs_cnt:,} eval jobs on {beaker_clusters} for {run_name}.")<|MERGE_RESOLUTION|>--- conflicted
+++ resolved
@@ -330,15 +330,9 @@
             gantry_args_dict = {
                 "env": f"VLLM_USE_V1={1 if use_vllm_v1_spec else 0}",
                 "yes": True,
-<<<<<<< HEAD
-                **gantry_args_dict,
-            }
-
-=======
                 **({"ref": oe_eval_commit} if oe_eval_commit else {}),
                 **gantry_args_dict,
             }
->>>>>>> a091ef59
             # finally append gantry args
             local_flags.append(f"--gantry-args '{json.dumps(gantry_args_dict)}'")
 
