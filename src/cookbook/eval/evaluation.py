import json
import os
import re
import shlex
import subprocess
import sys
from collections.abc import Mapping
from copy import deepcopy
from hashlib import md5
from typing import Optional
from urllib.parse import urlparse

from rich.pretty import pprint

from cookbook.cli.utils import (
    PythonEnv,
    add_aws_flags,
    add_secret_to_beaker_workspace,
    install_oe_eval,
    make_eval_run_name,
)
from cookbook.constants import BEAKER_KNOWN_CLUSTERS, FIM_TOKENS, OE_EVAL_LAUNCH_COMMAND, WEKA_MOUNTS
from cookbook.eval.named_tasks import NamedTasksGroupRegistry
from cookbook.eval.results import make_dashboard_table


def evaluate_checkpoint(
    oe_eval_commit: str,
    oe_eval_branch: str,
    checkpoint_path: str,
    aws_access_key_id: str,
    aws_secret_access_key: str,
    workspace: str,
    cluster: str,
    huggingface_secret: str,
    add_bos_token: bool,
    revision: str,
    budget: str,
    priority: str,
    num_gpus: int,
    dashboard: str,
    model_backend: str,
    tasks: list[str],
    partition_size: int,
    remote_output_prefix: str,
    extra_args: str,
    batch_size: int,
    dry_run: bool,
    beaker_image: str,
    beaker_retries: int,
    use_gantry: bool,
    gantry_args: str | dict,
    python_venv_name: str,
    python_venv_force: bool,
    vllm_memory_utilization: float,
    vllm_for_mc: bool,
    compute_gold_bpb: bool,
    model_args: Optional[dict],
    task_args: Optional[dict],
    fim_tokens: str,
    use_vllm_v1_spec: bool,
    use_backend_in_run_name: bool,
    name_suffix: str,
    num_shots: int | None,
):
    # Create virtual environment
    env = PythonEnv.create(name=python_venv_name, force=python_venv_force)
    print(f"Using Python virtual environment at {env.name}")

    # Install oe-eval toolkit
    oe_eval_dir = install_oe_eval(
        env=env,
        commit_hash=oe_eval_commit,
        commit_branch=oe_eval_branch,
        is_editable=use_gantry,
    )

    # this is where we store all fixed flags to pass to oe-eval
    flags: list[str] = []

    # clusters_to_exclude
    clusters_to_exclude: set[str] = set()

    # processing gantry/task args
    gantry_args_dict = json.loads(gantry_args.strip() or "{}") if isinstance(gantry_args, str) else gantry_args

    task_args_dict = json.loads(task_args.strip() or "{}") if isinstance(task_args, str) else (task_args or {})

    # Need to figure out how checkpoint is stored!
    if (scheme := urlparse(checkpoint_path).scheme) == "s3":
        print("Checkpoint is stored in S3; I will add AWS credentials to workspace and pass them to oe-eval")
        is_aws_cred_added = add_aws_flags(
            aws_access_key_id=aws_access_key_id,
            aws_secret_access_key=aws_secret_access_key,
            workspace=workspace,
            flags=flags,
            env=env,
        )

        if not is_aws_cred_added:
            raise ValueError("AWS access key ID and secret access key must be provided")

    elif scheme == "gs" or scheme == "gcs":
        # This is google cloud storage; for now, we just override cluster
        # so that it runs on augusta; credentials to fetch there are automatically
        # configured
        if cluster != "goog" and cluster not in BEAKER_KNOWN_CLUSTERS["goog"]:
            print(
                "Checkpoint is stored in Google Cloud Storage, "
                "but cluster is not set to 'goog'. Overriding cluster."
            )
            cluster = "goog"
    elif scheme:
        raise ValueError(f"Unsupported scheme '{scheme}' in checkpoint path")
    elif checkpoint_path.startswith("/") and any(re.match(rf"/{w}/", checkpoint_path) for w in WEKA_MOUNTS):
        print("Checkpoint is stored in Weka; I will remove cluster that have no WEKA.")
        for cl in BEAKER_KNOWN_CLUSTERS["goog"]:
            clusters_to_exclude.add(cl)
        checkpoint_path = f"weka://{checkpoint_path.lstrip('/').rstrip('/')}"

    else:
        print("Path is a huggingface model; I will add huggingface token to workspace")
        if huggingface_secret:
            hf_token_secret = add_secret_to_beaker_workspace(
                secret_name="HUGGING_FACE_HUB_TOKEN",
                secret_value=huggingface_secret,
                workspace=workspace,
                env=env,  # pyright: ignore
            )
            flags.append(f"--gantry-secret-hf-read-only '{hf_token_secret}'")
            gantry_args_dict = {"hf_token": "true", **gantry_args_dict}
        else:
            print("\n\nWARNING: Hugging Face token not provided; this may cause issues with model download.\n\n")

    if use_backend_in_run_name:
        if name_suffix.strip():
            raise ValueError("name_suffix and use_backend_in_run_name cannot both be provided")

        print("[WARNING] `--use-backend-in-run-name` is deprecated; use `--name-suffix <backend name>` instead.")
        name_suffix = model_backend

    # we use this run name when storing store all the output files
    run_name = make_eval_run_name(
        checkpoint_path=checkpoint_path,
        add_bos_token=add_bos_token,
        num_shots=num_shots,
        name_suffix=name_suffix.strip(),
    )

    # replace nicknames for actual cluster names, joined with commas
    beaker_clusters = ",".join(set(BEAKER_KNOWN_CLUSTERS.get(cluster, [cluster])).difference(clusters_to_exclude))

    # set the beaker flags
    flags.append(f"--beaker-workspace '{workspace}'")
    flags.append(f"--beaker-budget '{budget}'")
    flags.append(f"--beaker-priority {priority}")
    flags.append(f"--cluster '{beaker_clusters}'")

    # set resources
    flags.append(f"--gpus {num_gpus}")

    # datalake parameters (mostly have to push there + tags)
    flags.append(f"--datalake-tags 'dashboard={dashboard},checkpoint={run_name}'")
    flags.append("--push-datalake")

    # override number of shots; by default, the number of shots is part of task definition in oe-eval
    # changing number of shots will result in a new run name, similar to how we do it for BOS token.
    if num_shots is not None:
        flags.append(f"--num-shots {num_shots}")

    # figure out model args based on cli
    model_args = {
        "model_path": checkpoint_path,
        "add_bos_token": "true" if add_bos_token else "false",
        **({"gpu_memory_utilization": str(vllm_memory_utilization)} if model_backend == "vllm" else {}),
        **(model_args or {}),
    }
    model_args_str = ",".join(f"{k}={v}" for k, v in model_args.items())

    # set model info
    flags.append(f"--model {run_name}")
    flags.append(f"--model-args '{model_args_str}'")
    flags.append(f"--model-type {model_backend}")

    # these are all the tasks we want to run; note that we can't run regex patterns here,
    # they have to be actual strings
<<<<<<< HEAD
    all_tasks_set = set()
    for task_group in tasks:
        try:
            # this is a task group! the get function will return a class that has an expanded_tasks attribute
            all_tasks_set.update(NamedTasksGroupRegistry.get(task_group).expanded_tasks)
        except ValueError:
            # actually not a task group, just a task name. append as is.
            all_tasks_set.add(task_group)

    # we finish by sorting the tasks
    all_tasks = sorted(all_tasks_set)

    # @davidh: we have a few specific tasks that are not implemented in oe-eval as standalone tasks
    # @soldni: to clarify: this is fine, since these tasks are computed anyway as part of the non-bpb version,
    #          it's just the task alias that does not exist.
    EXCLUDE_FROM_LAUNCH = [
        r'^mmlu_.*:bpb::olmes$',
        r'^lambada:bpb$',
        r'^.*:pass_at_.*$',
    ]
    all_tasks = [
        task for task in all_tasks
        if not any(re.match(pattern, task) for pattern in EXCLUDE_FROM_LAUNCH)
    ]
=======
    all_tasks = sorted(
        list(
            set(
                task
                for task_group in tasks
                for task in NamedTasksGroupRegistry.get(task_group).expanded_tasks
                if isinstance(task, str)
            )
        )
    )

    print("Launching evals on the following tasks:")
    pprint(all_tasks)

    # @davidh we have a few specific tasks that are not implemented in oe-eval as standalone tasks
    EXCLUDE_FROM_LAUNCH = [r"^mmlu_.*:bpb::olmes$", r"^lambada:bpb$"]
    all_tasks = [task for task in all_tasks if not any(re.match(pattern, task) for pattern in EXCLUDE_FROM_LAUNCH)]
>>>>>>> b1087291

    # DOING SOME PRETTY PRINTING HERE #
    print(
        f"\n🏗️ Running following evals for \033[1m{run_name}\033[0m:",
        file=sys.stderr,
    )
    for task in all_tasks:
        print(f"  - {task}", file=sys.stderr)
    print(file=sys.stderr)
    # # # # # # # # # # # # # # # # # #

    # we need to partition tasks based on whether they are mc, gen, or rc
    partitioned_tasks = {}
    for task in all_tasks:
        if ":rc::" in task:
            partitioned_tasks.setdefault("rc", []).append(task)
        elif ":mc::" in task:
            partitioned_tasks.setdefault("mc", []).append(task)
        elif "fim_" in task:
            partitioned_tasks.setdefault("fim", []).append(task)
        # TODO: automatically partition HF tasks --@soldni
        # elif task in {"ultrachat_masked_ppl", "wildchat_masked_ppl"}:
        #     # these tasks don't work with vllm, so we run them on huggingface
        #     partitioned_tasks.setdefault("hf", []).append(task)
        else:
            partitioned_tasks.setdefault("gen", []).append(task)

    # we launch jobs by partition. We are careful to partition RC/MC/GEN tasks separately
    submitted_jobs_cnt = 0
    for task_group, tasks_names in partitioned_tasks.items():
        for i in range(0, len(tasks_names), partition_size or len(tasks_names)):
            local_flags = deepcopy(flags)
            partition_task_args = deepcopy(task_args_dict)

            # add all tasks in the partition as flag
            partition_tasks = tasks_names[i : i + partition_size] if partition_size else tasks_names
            escaped_partition_tasks = [
                json.dumps(task) if task[0] == "{" else task.replace(" ", "\\ ") for task in partition_tasks
            ]

            local_flags.append(f"--task {' '.join(escaped_partition_tasks)}")

            if add_aws_flags(
                aws_access_key_id=aws_access_key_id,
                aws_secret_access_key=aws_secret_access_key,
                workspace=workspace,
                flags=local_flags,
                env=env,
            ):
                friendly_task_name = "-".join(partition_tasks)

                # remove any special characters from the task name that is not alphanumeric or hyphen
                friendly_task_name = re.sub(r"[^a-zA-Z0-9\-]+", "_", friendly_task_name)

                # replace multiple underscores or hyphens with a single hyphen
                friendly_task_name = re.sub(r"(\-_+|_+\-)", "-", friendly_task_name)

                # remove any leading/trailing '-' or '_'
                friendly_task_name = friendly_task_name.strip("_-")

                # truncate the task name if it is too long
                if len(friendly_task_name) > 50:
                    h = md5(friendly_task_name.encode()).hexdigest()
                    friendly_task_name = f"{friendly_task_name[:43]}-{h[:6]}"

                # set remote output directory
                remote_dir = f"{remote_output_prefix}/{dashboard}/{run_name}/{friendly_task_name}"
                local_flags.append(f"--remote-output-dir '{remote_dir}'")

            # set extra arguments
            local_flags.append(extra_args)

            # set batch size
            if batch_size:
                local_flags.append(f"--batch-size {batch_size}")

            # set dry run
            if dry_run:
                local_flags.append("--dry-run")

            # set beaker image
            if beaker_image:
                local_flags.append(f"--beaker-image {beaker_image}")

            # set revision
            if revision:
                local_flags.append(f"--revision {revision}")

            # set gantry
            if use_gantry:
                local_flags.append("--use-gantry")

            if beaker_retries > 0:
                local_flags.append(f"--beaker-retries {beaker_retries}")

            # user might want to disable vllm v1 spec because its causing eval failures
            gantry_args_dict = {"env": f"VLLM_USE_V1={1 if use_vllm_v1_spec else 0}", **gantry_args_dict}

            # finally append gantry args
            local_flags.append(f"--gantry-args '{json.dumps(gantry_args_dict)}'")

            if model_backend == "vllm" and task_group == "mc" and vllm_for_mc:
                local_flags.append("--vllm-for-mc")

            if fim_tokens and task_group == "fim":
                infilling_dict = FIM_TOKENS[fim_tokens]

                # Add FIM tokens to context, preserving other existing kwargs
                partition_task_args.setdefault("context_kwargs", {})
                partition_task_args["context_kwargs"].update(infilling_dict["context_kwargs"])

                # Add FIM stop sequences, preserving other existing stop sequences
                partition_task_args.setdefault("generation_kwargs", {})
                if "stop_sequences" in partition_task_args["generation_kwargs"]:
                    # Add the stop tokens if they do not exist
                    partition_task_args["generation_kwargs"]["stop_sequences"].extend(
                        [
                            stop_tok
                            for stop_tok in infilling_dict["generation_kwargs"]["stop_sequences"]
                            if stop_tok not in partition_task_args["generation_kwargs"]["stop_sequences"]
                        ]
                    )
                else:
                    partition_task_args["generation_kwargs"].update(infilling_dict["generation_kwargs"])

            if compute_gold_bpb:
                partition_task_args["compute_gold_bpb"] = True

            if partition_task_args:
                local_flags.append(f"--task-args '{json.dumps(partition_task_args)}'")

            # run oe-eval
            cmd = f"{env.python} {OE_EVAL_LAUNCH_COMMAND} {' '.join(local_flags)}"
            print(f"\n\nCommand:\n{cmd}\nFrom:\n{oe_eval_dir}\n\n")
            output = subprocess.run(shlex.split(cmd), cwd=oe_eval_dir, env=env.path(), capture_output=True)
            print(f"{output.stdout.decode()}\n{output.stderr.decode()}\n")
            if output.returncode != 0:
                raise RuntimeError(f"Error running command: {cmd}")
            submitted_jobs_cnt += 1

    print(f"Launched {submitted_jobs_cnt:,} eval jobs on {beaker_clusters} for {run_name}.")<|MERGE_RESOLUTION|>--- conflicted
+++ resolved
@@ -184,18 +184,19 @@
 
     # these are all the tasks we want to run; note that we can't run regex patterns here,
     # they have to be actual strings
-<<<<<<< HEAD
-    all_tasks_set = set()
-    for task_group in tasks:
-        try:
-            # this is a task group! the get function will return a class that has an expanded_tasks attribute
-            all_tasks_set.update(NamedTasksGroupRegistry.get(task_group).expanded_tasks)
-        except ValueError:
-            # actually not a task group, just a task name. append as is.
-            all_tasks_set.add(task_group)
-
-    # we finish by sorting the tasks
-    all_tasks = sorted(all_tasks_set)
+    all_tasks = sorted(
+        list(
+            set(
+                task
+                for task_group in tasks
+                for task in NamedTasksGroupRegistry.get(task_group).expanded_tasks
+                if isinstance(task, str)
+            )
+        )
+    )
+
+    print("Launching evals on the following tasks:")
+    pprint(all_tasks)
 
     # @davidh: we have a few specific tasks that are not implemented in oe-eval as standalone tasks
     # @soldni: to clarify: this is fine, since these tasks are computed anyway as part of the non-bpb version,
@@ -209,25 +210,6 @@
         task for task in all_tasks
         if not any(re.match(pattern, task) for pattern in EXCLUDE_FROM_LAUNCH)
     ]
-=======
-    all_tasks = sorted(
-        list(
-            set(
-                task
-                for task_group in tasks
-                for task in NamedTasksGroupRegistry.get(task_group).expanded_tasks
-                if isinstance(task, str)
-            )
-        )
-    )
-
-    print("Launching evals on the following tasks:")
-    pprint(all_tasks)
-
-    # @davidh we have a few specific tasks that are not implemented in oe-eval as standalone tasks
-    EXCLUDE_FROM_LAUNCH = [r"^mmlu_.*:bpb::olmes$", r"^lambada:bpb$"]
-    all_tasks = [task for task in all_tasks if not any(re.match(pattern, task) for pattern in EXCLUDE_FROM_LAUNCH)]
->>>>>>> b1087291
 
     # DOING SOME PRETTY PRINTING HERE #
     print(
