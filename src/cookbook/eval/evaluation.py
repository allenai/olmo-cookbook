import re
import shlex
import subprocess
from copy import deepcopy
from hashlib import md5
from urllib.parse import urlparse

from cookbook.cli.utils import (
    PythonEnv,
    add_aws_flags,
    add_secret_to_beaker_workspace,
    install_oe_eval,
    make_eval_run_name,
)
from cookbook.constants import (
    ALL_NAMED_GROUPS,
    BEAKER_KNOWN_CLUSTERS,
    OE_EVAL_LAUNCH_COMMAND,
    WEKA_MOUNTS,
)


def evaluate_checkpoint(
    oe_eval_commit: str,
    checkpoint_path: str,
    aws_access_key_id: str,
    aws_secret_access_key: str,
    workspace: str,
    cluster: str,
    huggingface_secret: str,
    add_bos_token: bool,
    budget: str,
    priority: str,
    num_gpus: int,
    dashboard: str,
    model_backend: str,
    tasks: list[str],
    partition_size: int,
    remote_output_prefix: str,
    extra_args: str,
    batch_size: int,
    dry_run: bool,
    beaker_image: str,
    use_gantry: bool,
    gantry_args: str,
    python_venv_name: str,
    python_venv_force: bool,
    vllm_memory_utilization: float,
    vllm_for_mc: bool,
    compute_gold_bpb: bool,
):
    # Create virtual environment
    env = PythonEnv.create(name=python_venv_name, force=python_venv_force)
    print(f"Using Python virtual environment at {env.name}")

    # Install oe-eval toolkit
    oe_eval_dir = install_oe_eval(
        env=env,
        commit_hash=oe_eval_commit,
        is_editable=use_gantry,
    )

    # this is where we store all fixed flags to pass to oe-eval
    flags: list[str] = []

    # clusters_to_exclude
    clusters_to_exclude: set[str] = set()

    # Need to figure out how checkpoint is stored!
    if (scheme := urlparse(checkpoint_path).scheme) == "s3":
        print("Checkpoint is stored in S3; I will add AWS credentials to workspace and pass them to oe-eval")
        is_aws_cred_added = add_aws_flags(
            aws_access_key_id=aws_access_key_id,
            aws_secret_access_key=aws_secret_access_key,
            workspace=workspace,
            flags=flags,
            env=env,
        )

        if not is_aws_cred_added:
            raise ValueError("AWS access key ID and secret access key must be provided")

    elif scheme == "gs" or scheme == "gcs":
        # This is google cloud storage; for now, we just override cluster
        # so that it runs on augusta; credentials to fetch there are automatically
        # configured
        if cluster != "goog" and cluster not in BEAKER_KNOWN_CLUSTERS["goog"]:
            print(
                "Checkpoint is stored in Google Cloud Storage, "
                "but cluster is not set to 'goog'. Overriding cluster."
            )
            cluster = "goog"
    elif scheme:
        raise ValueError(f"Unsupported scheme '{scheme}' in checkpoint path")
    elif checkpoint_path.startswith("/") and any(re.match(rf"/{w}/", checkpoint_path) for w in WEKA_MOUNTS):
        print("Checkpoint is stored in Weka; I will remove cluster that have no WEKA.")
        for cl in BEAKER_KNOWN_CLUSTERS["goog"]:
            clusters_to_exclude.add(cl)
        checkpoint_path = f"weka://{checkpoint_path.lstrip('/').rstrip('/')}"

    else:
        print("Path is a huggingface model; I will add huggingface token to workspace")
<<<<<<< HEAD
        if huggingface_secret:
            hf_token_secret = add_secret_to_beaker_workspace(
                secret_name="HUGGING_FACE_HUB_TOKEN",
                secret_value=huggingface_secret,
                workspace=workspace,
                env=env,    # pyright: ignore
            )
            flags.append(f"--gantry-secret-hf-read-only '{hf_token_secret}'")
            flags.append("--gantry-args '{\"hf_token\":true}'")
        else:
            print("\n\nWARNING: Hugging Face token not provided; this may cause issues with model download.\n\n")
=======
        assert huggingface_secret, "Hugging Face token must be provided"
        hf_token_secret = add_secret_to_beaker_workspace(
            secret_name="HUGGING_FACE_HUB_TOKEN",
            secret_value=huggingface_secret,
            workspace=workspace,
            env=env,  # pyright: ignore
        )
        flags.append(f"--gantry-secret-hf-read-only '{hf_token_secret}'")
        flags.append("--gantry-args '{\"hf_token\":true}'")
>>>>>>> fa52c5ab

    # we use this run name when storing store all the output files
    run_name = make_eval_run_name(checkpoint_path=checkpoint_path, add_bos_token=add_bos_token)

    # replace nicknames for actual cluster names, joined with commas
    beaker_clusters = ",".join(set(BEAKER_KNOWN_CLUSTERS.get(cluster, [cluster])).difference(clusters_to_exclude))

    # set the beaker flags
    flags.append(f"--beaker-workspace '{workspace}'")
    flags.append(f"--beaker-budget '{budget}'")
    flags.append(f"--beaker-priority {priority}")
    flags.append(f"--cluster '{beaker_clusters}'")

    # set resources
    flags.append(f"--gpus {num_gpus}")

    # datalake parameters (mostly have to push there + tags)
    flags.append(f"--datalake-tags 'dashboard={dashboard},checkpoint={run_name}'")
    flags.append("--push-datalake")

    # figure out model args based on cli
    model_args = {"model_path": checkpoint_path, "add_bos_token": "true" if add_bos_token else "false"}
    if model_backend == "vllm":
        # if we are using vllm, we need to set the memory utilization
        model_args["gpu_memory_utilization"] = str(vllm_memory_utilization)
    model_args_str = ",".join(f"{k}={v}" for k, v in model_args.items())

    # set model info
    flags.append(f"--model {run_name}")
    flags.append(f"--model-args '{model_args_str}'")
    flags.append(f"--model-type {model_backend}")

    # these are all the tasks we want to run
    all_tasks = sorted(
        set(task for task_group in tasks for task in ALL_NAMED_GROUPS.get(task_group, [task_group]))
    )

    # we need to partition tasks based on whether they are mc, gen, or rc
    partitioned_tasks = {}
    for task in all_tasks:
        if ":rc::" in task:
            partitioned_tasks.setdefault("rc", []).append(task)
        elif ":mc::" in task:
            partitioned_tasks.setdefault("mc", []).append(task)
        else:
            partitioned_tasks.setdefault("gen", []).append(task)

    # we launch jobs by partition. We are careful to partition RC/MC/GEN tasks separately
    submitted_jobs_cnt = 0
    for task_group, tasks_names in partitioned_tasks.items():
        for i in range(0, len(tasks_names), partition_size or len(tasks_names)):
            local_flags = deepcopy(flags)

            # add all tasks in the partition as flag
            partition_tasks = tasks_names[i : i + partition_size] if partition_size else tasks_names
            local_flags.append(f"--task {' '.join(partition_tasks)}")

            if add_aws_flags(
                aws_access_key_id=aws_access_key_id,
                aws_secret_access_key=aws_secret_access_key,
                workspace=workspace,
                flags=local_flags,
                env=env,
            ):
                friendly_task_name = "-".join(partition_tasks)

                # remove any special characters from the task name that is not alphanumeric or hyphen
                friendly_task_name = re.sub(r"[^a-zA-Z0-9\-]+", "_", friendly_task_name)

                # replace multiple underscores or hyphens with a single hyphen
                friendly_task_name = re.sub(r"(\-_+|_+\-)", "-", friendly_task_name)

                # remove any leading/trailing '-' or '_'
                friendly_task_name = friendly_task_name.strip("_-")

                # truncate the task name if it is too long
                if len(friendly_task_name) > 50:
                    h = md5(friendly_task_name.encode()).hexdigest()
                    friendly_task_name = f"{friendly_task_name[:43]}-{h[:6]}"

                # set remote output directory
                remote_dir = f"{remote_output_prefix}/{dashboard}/{run_name}/{friendly_task_name}"
                local_flags.append(f"--remote-output-dir '{remote_dir}'")

            # set extra arguments
            local_flags.append(extra_args)

            # set batch size
            if batch_size:
                local_flags.append(f"--batch-size {batch_size}")

            # set dry run
            if dry_run:
                local_flags.append("--dry-run")

            # set beaker image
            if beaker_image:
                local_flags.append(f"--beaker-image {beaker_image}")

            # set gantry args
            if use_gantry:
                local_flags.append("--use-gantry")
                if gantry_args:
                    local_flags.append(f"--gantry-args '{gantry_args}'")

            if model_backend == "vllm" and task_group == "mc" and vllm_for_mc:
                local_flags.append("--vllm-for-mc")

            if model_backend == "vllm" and task_group == "gen" and compute_gold_bpb:
                local_flags.append("--task-args compute_gold_bpb=true")

            # run oe-eval
            cmd = f"{env.python} {OE_EVAL_LAUNCH_COMMAND} {' '.join(local_flags)}"
            print(f"\n\nCommand:\n{cmd}\nFrom:\n{oe_eval_dir}\n\n")
            output = subprocess.run(shlex.split(cmd), cwd=oe_eval_dir, env=env.path(), capture_output=True)
            print(f"{output.stdout.decode()}\n{output.stderr.decode()}\n")
            if output.returncode != 0:
                raise RuntimeError(f"Error running command: {cmd}")
            submitted_jobs_cnt += 1

    print(f"Launched {submitted_jobs_cnt:,} eval jobs on {beaker_clusters} for {run_name}.")<|MERGE_RESOLUTION|>--- conflicted
+++ resolved
@@ -100,7 +100,6 @@
 
     else:
         print("Path is a huggingface model; I will add huggingface token to workspace")
-<<<<<<< HEAD
         if huggingface_secret:
             hf_token_secret = add_secret_to_beaker_workspace(
                 secret_name="HUGGING_FACE_HUB_TOKEN",
@@ -112,17 +111,6 @@
             flags.append("--gantry-args '{\"hf_token\":true}'")
         else:
             print("\n\nWARNING: Hugging Face token not provided; this may cause issues with model download.\n\n")
-=======
-        assert huggingface_secret, "Hugging Face token must be provided"
-        hf_token_secret = add_secret_to_beaker_workspace(
-            secret_name="HUGGING_FACE_HUB_TOKEN",
-            secret_value=huggingface_secret,
-            workspace=workspace,
-            env=env,  # pyright: ignore
-        )
-        flags.append(f"--gantry-secret-hf-read-only '{hf_token_secret}'")
-        flags.append("--gantry-args '{\"hf_token\":true}'")
->>>>>>> fa52c5ab
 
     # we use this run name when storing store all the output files
     run_name = make_eval_run_name(checkpoint_path=checkpoint_path, add_bos_token=add_bos_token)
