--- conflicted
+++ resolved
@@ -18,11 +18,6 @@
     install_oe_eval,
     make_eval_run_name,
 )
-<<<<<<< HEAD
-from cookbook.constants import BEAKER_KNOWN_CLUSTERS, FIM_TOKENS, OE_EVAL_LAUNCH_COMMAND, WEKA_MOUNTS
-from cookbook.eval.named_tasks import NamedTasksGroupRegistry
-from cookbook.eval.results import make_dashboard_table
-=======
 from cookbook.constants import (
     FIM_TOKENS,
     OE_EVAL_LAUNCH_COMMAND,
@@ -30,7 +25,6 @@
 )
 from cookbook.eval.named_tasks import NamedTasksGroupRegistry
 from cookbook.utils.clusters import get_matching_clusters, is_gcs_cluster
->>>>>>> ac657a8c
 
 
 def evaluate_checkpoint(
