import json
import os
import re
import shlex
import subprocess
import sys
<<<<<<< HEAD
from collections.abc import Mapping
=======
>>>>>>> 5f623b0f
from copy import deepcopy
from hashlib import md5
from typing import Optional
from urllib.parse import urlparse

from rich.pretty import pprint

from cookbook.cli.utils import (
    PythonEnv,
    add_aws_flags,
    add_secret_to_beaker_workspace,
    install_oe_eval,
    make_eval_run_name,
)
from cookbook.constants import BEAKER_KNOWN_CLUSTERS, FIM_TOKENS, OE_EVAL_LAUNCH_COMMAND, WEKA_MOUNTS
from cookbook.eval.named_tasks import NamedTasksGroupRegistry
from cookbook.eval.results import make_dashboard_table


def evaluate_checkpoint(
    oe_eval_commit: str,
    oe_eval_branch: str,
    checkpoint_path: str,
    aws_access_key_id: str,
    aws_secret_access_key: str,
    workspace: str,
    cluster: str,
    huggingface_secret: str,
    add_bos_token: bool,
    revision: str,
    budget: str,
    priority: str,
    num_gpus: int,
    dashboard: str,
    model_backend: str,
    tasks: list[str],
    partition_size: int,
    remote_output_prefix: str,
    extra_args: str,
    batch_size: int,
    dry_run: bool,
    beaker_image: str,
    beaker_retries: int,
    use_gantry: bool,
    gantry_args: str | dict,
    python_venv_name: str,
    python_venv_force: bool,
    vllm_memory_utilization: float,
    vllm_for_mc: bool,
    compute_gold_bpb: bool,
    model_args: Optional[dict],
    task_args: Optional[dict],
    fim_tokens: str,
    use_vllm_v1_spec: bool,
    use_backend_in_run_name: bool,
    name_suffix: str,
    num_shots: int | None,
):
    # Create virtual environment
    env = PythonEnv.create(name=python_venv_name, force=python_venv_force)
    print(f"Using Python virtual environment at {env.name}")

    # Install oe-eval toolkit
    oe_eval_dir = install_oe_eval(
        env=env,
        commit_hash=oe_eval_commit,
        commit_branch=oe_eval_branch,
        is_editable=use_gantry,
    )

    # this is where we store all fixed flags to pass to oe-eval
    flags: list[str] = []

    # clusters_to_exclude
    clusters_to_exclude: set[str] = set()

    # processing gantry/task args
    gantry_args_dict = json.loads(gantry_args.strip() or "{}") if isinstance(gantry_args, str) else gantry_args

    task_args_dict = json.loads(task_args.strip() or "{}") if isinstance(task_args, str) else (task_args or {})

    # Need to figure out how checkpoint is stored!
    if (scheme := urlparse(checkpoint_path).scheme) == "s3":
        print("Checkpoint is stored in S3; I will add AWS credentials to workspace and pass them to oe-eval")
        is_aws_cred_added = add_aws_flags(
            aws_access_key_id=aws_access_key_id,
            aws_secret_access_key=aws_secret_access_key,
            workspace=workspace,
            flags=flags,
            env=env,
        )

        if not is_aws_cred_added:
            raise ValueError("AWS access key ID and secret access key must be provided")

    elif scheme == "gs" or scheme == "gcs":
        # This is google cloud storage; for now, we just override cluster
        # so that it runs on augusta; credentials to fetch there are automatically
        # configured
        if cluster != "goog" and cluster not in BEAKER_KNOWN_CLUSTERS["goog"]:
            print(
                "Checkpoint is stored in Google Cloud Storage, "
                "but cluster is not set to 'goog'. Overriding cluster."
            )
            cluster = "goog"
    elif scheme:
        raise ValueError(f"Unsupported scheme '{scheme}' in checkpoint path")
    elif checkpoint_path.startswith("/weka/") or any(checkpoint_path.startswith(f"/{w}/") for w in WEKA_MOUNTS):
        print("Checkpoint is stored in Weka; I will remove cluster that have no WEKA.")
        for cl in BEAKER_KNOWN_CLUSTERS["goog"]:
            clusters_to_exclude.add(cl)

        if checkpoint_path.startswith("/weka/"):
            checkpoint_path = f"weka://{checkpoint_path[6:].rstrip('/')}"
        else:
            checkpoint_path = f"weka://{checkpoint_path.lstrip('/').rstrip('/')}"

    else:
        print("Path is a huggingface hub model; I will add huggingface token to beaker workspace")
        if huggingface_secret:
            hf_token_secret = add_secret_to_beaker_workspace(
                secret_name="HUGGING_FACE_HUB_TOKEN",
                secret_value=huggingface_secret,
                workspace=workspace,
                env=env,  # pyright: ignore
            )
            flags.append(f"--gantry-secret-hf-read-only '{hf_token_secret}'")
            gantry_args_dict = {"hf_token": "true", **gantry_args_dict}
        else:
            print("\n\nWARNING: Hugging Face token not provided; this may cause issues with model download.\n\n")

    if use_backend_in_run_name:
        if name_suffix.strip():
            raise ValueError("name_suffix and use_backend_in_run_name cannot both be provided")

        print("[WARNING] `--use-backend-in-run-name` is deprecated; use `--name-suffix <backend name>` instead.")
        name_suffix = model_backend

    # we use this run name when storing store all the output files
    run_name = make_eval_run_name(
        checkpoint_path=checkpoint_path,
        add_bos_token=add_bos_token,
        num_shots=num_shots,
        name_suffix=name_suffix.strip(),
    )

    # replace nicknames for actual cluster names, joined with commas
    beaker_clusters = ",".join(set(BEAKER_KNOWN_CLUSTERS.get(cluster, [cluster])).difference(clusters_to_exclude))

    # set the beaker flags
    flags.append(f"--beaker-workspace '{workspace}'")
    flags.append(f"--beaker-budget '{budget}'")
    flags.append(f"--beaker-priority {priority}")
    flags.append(f"--cluster '{beaker_clusters}'")

    # set resources
    flags.append(f"--gpus {num_gpus}")

    # datalake parameters (mostly have to push there + tags)
    flags.append(f"--datalake-tags 'dashboard={dashboard},checkpoint={run_name}'")
    flags.append("--push-datalake")

    # override number of shots; by default, the number of shots is part of task definition in oe-eval
    # changing number of shots will result in a new run name, similar to how we do it for BOS token.
    if num_shots is not None:
        flags.append(f"--num-shots {num_shots}")

    # figure out model args based on cli
    model_args = {
        "model_path": checkpoint_path,
        "add_bos_token": "true" if add_bos_token else "false",
        **({"gpu_memory_utilization": str(vllm_memory_utilization)} if model_backend == "vllm" else {}),
        **(model_args or {}),
    }
    model_args_str = ",".join(f"{k}={v}" for k, v in model_args.items())

    # set model info
    flags.append(f"--model {run_name}")
    flags.append(f"--model-args '{model_args_str}'")
    flags.append(f"--model-type {model_backend}")

    # these are all the tasks we want to run; note that we can't run regex patterns here,
    # they have to be actual strings
    all_tasks = sorted(
        list(
            set(
                task
                for task_group in tasks
                for task in NamedTasksGroupRegistry.get(task_group).expanded_tasks
                if isinstance(task, str)
            )
        )
    )

    print("Launching evals on the following tasks:")
    pprint(all_tasks)

    # @davidh: we have a few specific tasks that are not implemented in oe-eval as standalone tasks
    # @soldni: to clarify: this is fine, since these tasks are computed anyway as part of the non-bpb version,
    #          it's just the task alias that does not exist.
    EXCLUDE_FROM_LAUNCH = [
        r"^mmlu_.*:bpb::olmes$",
        r"^lambada:bpb$",
        r"^.*:pass_at_.*$",
    ]
    all_tasks = [task for task in all_tasks if not any(re.match(pattern, task) for pattern in EXCLUDE_FROM_LAUNCH)]

    # DOING SOME PRETTY PRINTING HERE #
    print(
        f"\n🏗️ Running following evals for \033[1m{run_name}\033[0m:",
        file=sys.stderr,
    )
    for task in all_tasks:
        print(f"  - {task}", file=sys.stderr)
    print(file=sys.stderr)
    # # # # # # # # # # # # # # # # # #

    # we need to partition tasks based on whether they are mc, gen, or rc
    partitioned_tasks = {}
    for task in all_tasks:
        if ":rc::" in task:
            partitioned_tasks.setdefault("rc", []).append(task)
        elif ":mc::" in task:
            partitioned_tasks.setdefault("mc", []).append(task)
        elif "fim_" in task:
            partitioned_tasks.setdefault("fim", []).append(task)
        # TODO: automatically partition HF tasks --@soldni
        # elif task in {"ultrachat_masked_ppl", "wildchat_masked_ppl"}:
        #     # these tasks don't work with vllm, so we run them on huggingface
        #     partitioned_tasks.setdefault("hf", []).append(task)
        else:
            partitioned_tasks.setdefault("gen", []).append(task)

    # we launch jobs by partition. We are careful to partition RC/MC/GEN tasks separately
    submitted_jobs_cnt = 0
    for task_group, tasks_names in partitioned_tasks.items():
        for i in range(0, len(tasks_names), partition_size or len(tasks_names)):
            local_flags = deepcopy(flags)
            partition_task_args = deepcopy(task_args_dict)

            # add all tasks in the partition as flag
            partition_tasks = tasks_names[i : i + partition_size] if partition_size else tasks_names
            escaped_partition_tasks = [
                json.dumps(task) if task[0] == "{" else task.replace(" ", "\\ ") for task in partition_tasks
            ]

            local_flags.append(f"--task {' '.join(escaped_partition_tasks)}")

            if add_aws_flags(
                aws_access_key_id=aws_access_key_id,
                aws_secret_access_key=aws_secret_access_key,
                workspace=workspace,
                flags=local_flags,
                env=env,
            ):
                friendly_task_name = "-".join(partition_tasks)

                # remove any special characters from the task name that is not alphanumeric or hyphen
                friendly_task_name = re.sub(r"[^a-zA-Z0-9\-]+", "_", friendly_task_name)

                # replace multiple underscores or hyphens with a single hyphen
                friendly_task_name = re.sub(r"(\-_+|_+\-)", "-", friendly_task_name)

                # remove any leading/trailing '-' or '_'
                friendly_task_name = friendly_task_name.strip("_-")

                # truncate the task name if it is too long
                if len(friendly_task_name) > 50:
                    h = md5(friendly_task_name.encode()).hexdigest()
                    friendly_task_name = f"{friendly_task_name[:43]}-{h[:6]}"

                # set remote output directory
                remote_dir = f"{remote_output_prefix}/{dashboard}/{run_name}/{friendly_task_name}"
                local_flags.append(f"--remote-output-dir '{remote_dir}'")

            # set extra arguments
            local_flags.append(extra_args)

            # set batch size
            if batch_size:
                local_flags.append(f"--batch-size {batch_size}")

            # set dry run
            if dry_run:
                local_flags.append("--dry-run")

            # set beaker image
            if beaker_image:
                local_flags.append(f"--beaker-image {beaker_image}")

            # set revision
            if revision:
                local_flags.append(f"--revision {revision}")

            # set gantry
            if use_gantry:
                local_flags.append("--use-gantry")

            if beaker_retries > 0:
                local_flags.append(f"--beaker-retries {beaker_retries}")

            # user might want to disable vllm v1 spec because its causing eval failures
            # we also set gantry to use --yes to skip all confirmations
            gantry_args_dict = {
                "env": f"VLLM_USE_V1={1 if use_vllm_v1_spec else 0}",
                "yes": True,
                **gantry_args_dict,
            }

            # finally append gantry args
            local_flags.append(f"--gantry-args '{json.dumps(gantry_args_dict)}'")

            if model_backend == "vllm" and task_group == "mc" and vllm_for_mc:
                local_flags.append("--vllm-for-mc")

            if fim_tokens and task_group == "fim":
                infilling_dict = FIM_TOKENS[fim_tokens]

                # Add FIM tokens to context, preserving other existing kwargs
                partition_task_args.setdefault("context_kwargs", {})
                partition_task_args["context_kwargs"].update(infilling_dict["context_kwargs"])

                # Add FIM stop sequences, preserving other existing stop sequences
                partition_task_args.setdefault("generation_kwargs", {})
                if "stop_sequences" in partition_task_args["generation_kwargs"]:
                    # Add the stop tokens if they do not exist
                    partition_task_args["generation_kwargs"]["stop_sequences"].extend(
                        [
                            stop_tok
                            for stop_tok in infilling_dict["generation_kwargs"]["stop_sequences"]
                            if stop_tok not in partition_task_args["generation_kwargs"]["stop_sequences"]
                        ]
                    )
                else:
                    partition_task_args["generation_kwargs"].update(infilling_dict["generation_kwargs"])

            if compute_gold_bpb:
                partition_task_args["compute_gold_bpb"] = True

            if partition_task_args:
                local_flags.append(f"--task-args '{json.dumps(partition_task_args)}'")

            # run oe-eval
            cmd = f"{env.python} {OE_EVAL_LAUNCH_COMMAND} {' '.join(local_flags)}"
            print(f"\n\nCommand:\n{cmd}\nFrom:\n{oe_eval_dir}\n\n")
            output = subprocess.run(shlex.split(cmd), cwd=oe_eval_dir, env=env.path(), capture_output=True)
            print(f"{output.stdout.decode()}\n{output.stderr.decode()}\n")
            if output.returncode != 0:
                raise RuntimeError(f"Error running command: {cmd}")
            submitted_jobs_cnt += 1

    print(f"Launched {submitted_jobs_cnt:,} eval jobs on {beaker_clusters} for {run_name}.")<|MERGE_RESOLUTION|>--- conflicted
+++ resolved
@@ -4,10 +4,6 @@
 import shlex
 import subprocess
 import sys
-<<<<<<< HEAD
-from collections.abc import Mapping
-=======
->>>>>>> 5f623b0f
 from copy import deepcopy
 from hashlib import md5
 from typing import Optional
