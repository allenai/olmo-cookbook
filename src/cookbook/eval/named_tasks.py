from functools import cached_property
import re
import logging
from typing import Callable, ClassVar, Type, TypeVar, Union

from cookbook import constants
from cookbook.eval.miniframe import MiniFrame


logger = logging.getLogger(__name__)
T = TypeVar("T", bound=Type["BaseNamedTasksGroup"])


class NamedTasksGroupRegistry:
    """
    Registry for named tasks.
    """

    _instance: ClassVar[Union["NamedTasksGroupRegistry", None]] = None
    _named_tasks: ClassVar[dict[str, Type["BaseNamedTasksGroup"]]] = {}

    def __new__(cls, *args, **kwargs):
        # singleton pattern
        if cls._instance is None:
            cls._instance = super().__new__(cls)
        return cls._instance

    @classmethod
    def register(cls, task_name: str) -> Callable[[T], T]:

        # instantiate the singleton instance here; it won't get instantiated
        # twice cuz it's a singleton, after all.
        instance = cls()

        def decorator(task: T, _task_name: str = task_name, _instance: "NamedTasksGroupRegistry" = instance) -> T:
            # add to the registry
            _instance._named_tasks[_task_name] = task

            # a little bit of a Python crime, but when registering a group,
            # we replace the class name with the task name for the `.name` property.
            task.name = _task_name  # pyright: ignore
            return task

        return decorator

    @classmethod
    def names(cls) -> list[str]:
        return list(cls._named_tasks.keys())

    @classmethod
    def exists(cls, task_name: str) -> bool:
        return any(cls.search(task_name))

    @classmethod
    def search(cls, task_name: str | re.Pattern) -> list[str]:
        """Return all tasks that match the given pattern."""
        return [
            task
            for task in cls._named_tasks.keys()
            if (task_name.search(task) if isinstance(task_name, re.Pattern) else task_name == task)
        ]

    @classmethod
    def get(cls, task_name: str) -> "BaseNamedTasksGroup":
        assert cls._instance is not None, "NamedTasksGroupRegistry is not initialized"

        if task_name not in cls._named_tasks:
            raise ValueError(f"Task {task_name} not found")
        return cls._named_tasks[task_name]()


class BaseNamedTasksGroup:
    """
    Base class for named tasks.

    Subclasses should define the `tasks` class variable.
    """

    # external, to be defined by subclasses
    tasks: ClassVar[list[Union[str, re.Pattern, "BaseNamedTasksGroup"]]] = []

    @property
    def name(self) -> str:
        return self.__class__.__name__

    @cached_property
    def expanded_tasks(self) -> list[Union[str, re.Pattern]]:
        """
        Return the list of tasks in this group, expanding any nested named groups.
        """
        expanded_tasks: list[Union[str, re.Pattern]] = []
        for task in self.tasks:
            if isinstance(task, BaseNamedTasksGroup):
                expanded_tasks.extend(task.expanded_tasks)
            else:
                expanded_tasks.append(task)
        return expanded_tasks

    def __repr__(self) -> str:
        return f"{self.__class__.__name__}(tasks={self.tasks})"

    def combine(self, results: MiniFrame) -> MiniFrame | None:
        """
        Combine the metrics of the tasks in the group into a single score.
        If this function returns None, it means that this group of metrics is not supposed to be averaged.
        """
        return None


class BaseAverageNamedTasksGroup(BaseNamedTasksGroup):
    """
    Base class for named tasks groups that are supposed to be averaged.
    """

    def combine(self, results: MiniFrame) -> MiniFrame | None:
        filtered_rows = results.keep_cols(*self.expanded_tasks)

        combined_table = MiniFrame(title=results.title)

        # Add empty values to all tasks
        for row in results.rows:
            for task in self.expanded_tasks:
                if isinstance(task, re.Pattern):
                    continue
                combined_table.add(col=task, row=row.name, val=None)

        # each row here is a model
        for row in filtered_rows.rows:
            # we compute the average of the scores for this model; we set the average to None if
            # there are missing scores or if there are no scores at all.
            average: float | None = None
            if len(row.values) > 0 and all(s is not None for s in row.values):
                filtered_scores = [s for s in row.values if s is not None]
                average = (sum(filtered_scores) / len(filtered_scores)) if filtered_scores else 0.0

            # we add the average to the combined table
            combined_table.add(col=self.name, row=row.name, val=average)

        return combined_table


class BaseAverageOfAveragesNamedTasksGroup(BaseAverageNamedTasksGroup):
    """
    Base class for named tasks groups that include averages of other task groups
    (e.g., a macro average over all QA tasks, which includes MMLU)
    """

    def combine(self, results: MiniFrame) -> MiniFrame | None:
        filtered_rows = MiniFrame(title=results.title)

        # calculate the averages for all child task groups
        child_task_names: list[str | re.Pattern] = []
        for task_or_named_group in self.tasks:
            if isinstance(task_or_named_group, BaseAverageNamedTasksGroup):
                # get task groups (e.g., MMLURCGroup())
                named_group: BaseAverageNamedTasksGroup = task_or_named_group
                combined_table = named_group.combine(results)

                if combined_table is None:
                    # for some reason, we could combine this task, but we werent able to. add an empty column
                    combined_table = MiniFrame(title=named_group.name)
                    combined_table.add_many(*((row.name, named_group.name, None) for row in results.rows))

                # If the named group is able to average all scores, add it!
                named_group_col = combined_table.keep_cols(*[named_group.name])
                child_task_names.append(named_group.name)
                filtered_rows = filtered_rows + named_group_col
            elif isinstance(task_or_named_group, Union[str | re.Pattern]):
                # get individual tasks (e.g., "arc_challenge:rc::olmes")
                task: str | re.Pattern = task_or_named_group
                task_col = results.keep_cols(*[task])
                child_task_names.append(task)
                filtered_rows = filtered_rows + task_col
            else:
                raise TypeError(f"Task type not yet supported: {type(task_or_named_group)}.")

        # Any tasks that do not exist for all models, add a "None" entry
        for row in results.rows:
            for task in child_task_names:
                if isinstance(task, re.Pattern):
                    continue
                if task not in filtered_rows or filtered_rows[(task, row.name)] is None:
                    filtered_rows.add(col=task, row=row.name, val=None)

        # compute the average of averages
        # each row here is a model
        for row in list(filtered_rows.rows):

            # we compute the average of the scores for this model; we set the average to None if
            # there are missing scores or if there are no scores at all.
            average: float | None = None
            if len(row.values) > 0 and all(s is not None for s in row.values):
                filtered_scores = [s for s in row.values if s is not None]
                average = (sum(filtered_scores) / len(filtered_scores)) if filtered_scores else 0.0

            # we add the average to the combined table
            filtered_rows.add(col=self.name, row=row.name, val=average)

        return filtered_rows


class BaseTaskView(BaseAverageOfAveragesNamedTasksGroup):
    """
    Base class for tasks "views". In a task view, only the child tasks are averages

    For example, "olmo3:dev:7b:main" is not a average, but contains "olmo3:dev:7b:mcqa"
    and "mmlu:mc" are task averages.
    """
    def combine(self, results: MiniFrame) -> MiniFrame | None:
        # Compute all the task averages
        out_table = super().combine(results)

        # Remove task view as a column in the table
        if out_table is not None:
            out_table = out_table.drop_cols(self.name)

        return out_table


# # # # # # # # # # # # # # # # NAMED TASK GROUPS # # # # # # # # # # # # # # # # #
#  Typically, you want these to be averaged in some way when displaying results.  #
# # # # # # # # # # # # # # # # # # # # # # # # # # # # # # # # # # # # # # # # # #


@NamedTasksGroupRegistry.register("mmlu:rc")
class MMLURCGroup(BaseAverageNamedTasksGroup):
    tasks = [f"{category}:rc::olmes" for category in constants.MMLU_CATEGORIES]


@NamedTasksGroupRegistry.register("mmlu:bpb")
class MMLUBpbGroup(BaseAverageNamedTasksGroup):
    tasks = [f"{category}:bpb::olmes" for category in constants.MMLU_CATEGORIES]


@NamedTasksGroupRegistry.register("mmlu:mc")
class MMLUMCGroup(BaseAverageNamedTasksGroup):
    tasks = [f"{category}:mc::olmes" for category in constants.MMLU_CATEGORIES]


@NamedTasksGroupRegistry.register("mmlu_stem:mc")
class MMLUStemMCGroup(BaseAverageNamedTasksGroup):
    tasks = [f"mmlu_{category}:mc::olmes" for category in constants.MMLU_SUBCATEGORIES["stem"]]


@NamedTasksGroupRegistry.register("mmlu_humanities:mc")
class MMLUHumanitiesMCGroup(BaseAverageNamedTasksGroup):
    tasks = [f"mmlu_{category}:mc::olmes" for category in constants.MMLU_SUBCATEGORIES["humanities"]]


@NamedTasksGroupRegistry.register("mmlu_social_sciences:mc")
class MMLUSocialSciencesMCGroup(BaseAverageNamedTasksGroup):
    tasks = [f"mmlu_{category}:mc::olmes" for category in constants.MMLU_SUBCATEGORIES["social_sciences"]]


@NamedTasksGroupRegistry.register("mmlu_other:mc")
class MMLUOtherMCGroup(BaseAverageNamedTasksGroup):
    tasks = [f"mmlu_{category}:mc::olmes" for category in constants.MMLU_SUBCATEGORIES["other"]]


@NamedTasksGroupRegistry.register("mmlu:cot::hamish_zs_reasoning")
class MMLUHamishZSReasoningGroup(BaseAverageNamedTasksGroup):
    tasks = [f"{category}:cot::hamish_zs_reasoning" for category in constants.MMLU_CATEGORIES]


@NamedTasksGroupRegistry.register("mmlu:cot::olmo3:thinker")
class MMLUOLMo3ThinkerGroup(BaseAverageNamedTasksGroup):
    tasks = [f"{category}:cot::olmo3:thinker" for category in constants.MMLU_CATEGORIES]


@NamedTasksGroupRegistry.register("core:rc")
class CoreRCGroup(BaseAverageNamedTasksGroup):
    tasks = [f"{task}:rc::olmes" for task in constants.ALL_CORE_TASKS]


@NamedTasksGroupRegistry.register("core:mc::full")
class CoreMCFullGroup(BaseAverageNamedTasksGroup):
    tasks = [f"{task}:mc::olmes::full" for task in constants.ALL_CORE_TASKS]


@NamedTasksGroupRegistry.register("core:rc::full")
class CoreRCFullGroup(BaseAverageNamedTasksGroup):
    tasks = [f"{task}:rc::olmes::full" for task in constants.ALL_CORE_TASKS]


@NamedTasksGroupRegistry.register("core:mc")
class CoreMCGroup(BaseAverageNamedTasksGroup):
    tasks = [f"{task}:mc::olmes" for task in constants.ALL_CORE_TASKS]


@NamedTasksGroupRegistry.register("arc:rc")
class ARCRCGroup(BaseAverageNamedTasksGroup):
    tasks = [f"{category}:rc::olmes" for category in constants.ARC_TASKS]


@NamedTasksGroupRegistry.register("arc:mc")
class ARCMCGroup(BaseAverageNamedTasksGroup):
    tasks = [f"{category}:mc::olmes" for category in constants.ARC_TASKS]


@NamedTasksGroupRegistry.register("arc:rc::full")
class ARCRCFullGroup(BaseAverageNamedTasksGroup):
    tasks = [f"{category}:rc::olmes:full" for category in constants.ARC_TASKS]


@NamedTasksGroupRegistry.register("arc:mc::full")
class ARCMCFullGroup(BaseAverageNamedTasksGroup):
    tasks = [f"{category}:mc::olmes:full" for category in constants.ARC_TASKS]


@NamedTasksGroupRegistry.register("arc:rc::xlarge")
class ARCRCXlargeGroup(BaseAverageNamedTasksGroup):
    tasks = [f"{category}:rc::xlarge" for category in constants.ARC_TASKS]


@NamedTasksGroupRegistry.register("arc:mc::xlarge")
class ARCMCXlargeGroup(BaseAverageNamedTasksGroup):
    tasks = [f"{category}:mc::xlarge" for category in constants.ARC_TASKS]


@NamedTasksGroupRegistry.register("basic:rc")
class BasicRCGroup(BaseAverageNamedTasksGroup):
    tasks = [f"{task}:rc::olmes" for task in constants.BASIC_SKILLS]


@NamedTasksGroupRegistry.register("basic:mc")
class BasicMCGroup(BaseAverageNamedTasksGroup):
    tasks = [f"{task}:mc::olmes" for task in constants.BASIC_SKILLS]


@NamedTasksGroupRegistry.register("mmlu_pro:mc")
class MMLUProMCGroup(BaseAverageNamedTasksGroup):
    tasks = [f"{category}:mc::none" for category in constants.MMLU_PRO_CATEGORIES]


@NamedTasksGroupRegistry.register("gen")
class GenGroup(BaseAverageNamedTasksGroup):
    tasks = [task for task in constants.ALL_GEN_TASKS]


@NamedTasksGroupRegistry.register("gen-no-jp")
class GenNoJpGroup(BaseNamedTasksGroup):
    # this is legacy, no need to average it
    tasks = [task for task in constants.ALL_GEN_TASKS if task != "jeopardy::olmes"]


@NamedTasksGroupRegistry.register("gen-no-gsm")
class GenNoGsmGroup(BaseNamedTasksGroup):
    # this is legacy, no need to average it
    tasks = [task for task in constants.ALL_GEN_TASKS if task != "gsm8k::olmo1"]


@NamedTasksGroupRegistry.register("gen::xlarge")
class GenXlargeGroup(BaseAverageNamedTasksGroup):
    tasks = [task for task in constants.ALL_GEN_XLARGE_TASKS]


@NamedTasksGroupRegistry.register("minerva")
class MinervaGroup(BaseAverageNamedTasksGroup):
    tasks = [f"{subtask}::olmes" for subtask in constants.ALL_MINERVA_TASKS]


@NamedTasksGroupRegistry.register("minerva:n4")
class MinervaN4Group(BaseAverageNamedTasksGroup):
    tasks = [f"{subtask}::olmes:n4" for subtask in constants.ALL_MINERVA_TASKS]


@NamedTasksGroupRegistry.register("minerva::hamish_zs_reasoning")
class MinervaHamishZSReasoningGroup(BaseAverageNamedTasksGroup):
    tasks = [f"{subtask}::hamish_zs_reasoning" for subtask in constants.ALL_MINERVA_TASKS]


@NamedTasksGroupRegistry.register("math")
class MathGroup(BaseAverageNamedTasksGroup):
    tasks = [
        "gsm8k::olmo1",
        "gsm8k::olmes",
        *[f"{subtask}::olmes" for subtask in constants.ALL_MINERVA_TASKS]
    ]


@NamedTasksGroupRegistry.register("gsm-symb")
class GsmSymbGroup(BaseAverageNamedTasksGroup):
    tasks = [task for task in constants.ALL_GSM_SYMB_TASKS]


@NamedTasksGroupRegistry.register("gsm-symb:n8")
class GsmSymbN8Group(BaseAverageNamedTasksGroup):
    tasks = [f'{task}:n8' for task in constants.ALL_GSM_SYMB_TASKS]


@NamedTasksGroupRegistry.register("gsm-symb:n8:pass_at_4")
class GsmSymbN8PassAt4Group(BaseAverageNamedTasksGroup):
    tasks = [f'{task}:n8:pass_at_4' for task in constants.ALL_GSM_SYMB_TASKS]


@NamedTasksGroupRegistry.register("code")
class CodeGroup(BaseAverageNamedTasksGroup):
    tasks = [task for task in constants.ALL_CODEX_TASKS]


@NamedTasksGroupRegistry.register("agi_eval")
class AgiEvalGroup(BaseAverageNamedTasksGroup):
    tasks = [f"{task}:1shot::olmes" for task in constants.AGI_EVAL_ENGLISH_TASKS]


@NamedTasksGroupRegistry.register("agi_eval_english:0shot_cot::hamish_zs_reasoning")
class AgiEvalEnglishHamishZsReasoningGroup(BaseAverageNamedTasksGroup):
    tasks = [f"agi_eval_{task}:0shot_cot::hamish_zs_reasoning" for task in constants.AGI_EVAL_ENGLISH_TASKS]


@NamedTasksGroupRegistry.register("agi_eval_english:0shot_cot::olmo3:thinker")
class AgiEvalEnglishOLMo3ThinkerGroup(BaseAverageNamedTasksGroup):
    tasks = [f"agi_eval_{task}:0shot_cot::olmo3:thinker" for task in constants.AGI_EVAL_ENGLISH_TASKS]


@NamedTasksGroupRegistry.register("starcoder")
class StarcoderGroup(BaseAverageNamedTasksGroup):
    tasks = [task for task in constants.STARCODER_CODEX_TASKS]


@NamedTasksGroupRegistry.register("starcoder::pass@1")
class StarcoderPassAt1Group(BaseAverageNamedTasksGroup):
    tasks = [task for task in constants.STARCODER_PASS_AT_1_TASKS]


@NamedTasksGroupRegistry.register("code-no-bcb")
class CodeNoBcbGroup(BaseNamedTasksGroup):
    tasks = [task for task in constants.ALL_CODEX_TASKS if "bigcodebench" not in task]


@NamedTasksGroupRegistry.register("multipl-e-humaneval")
class MultiPlEHEGroup(BaseAverageNamedTasksGroup):
    tasks = [task for task in constants.MULTIPL_E_HE_TASKS]


@NamedTasksGroupRegistry.register("multipl-e-mbpp")
class MultiPlEMBPPGroup(BaseAverageNamedTasksGroup):
    tasks = [task for task in constants.MULTIPL_E_MBPP_TASKS]


@NamedTasksGroupRegistry.register("multipl-e-humaneval:n32")
class MultiPlEHEN32Group(BaseAverageNamedTasksGroup):
    tasks = [f'{task}:n32' for task in constants.MULTIPL_E_HE_TASKS]


@NamedTasksGroupRegistry.register("multipl-e-mbpp:n32")
class MultiPlEMBPPN32Group(BaseAverageNamedTasksGroup):
    tasks = [f'{task}:n32' for task in constants.MULTIPL_E_MBPP_TASKS]


@NamedTasksGroupRegistry.register("multipl-e-humaneval:n32:pass_at_16")
class MultiPlEHEN32PassAt16Group(BaseAverageNamedTasksGroup):
    tasks = [f'{task}:n32:pass_at_16' for task in constants.MULTIPL_E_HE_TASKS]


@NamedTasksGroupRegistry.register("multipl-e-mbpp:n32:pass_at_16")
class MultiPlEMBPPN32PassAt16Group(BaseAverageNamedTasksGroup):
    tasks = [f'{task}:n32:pass_at_16' for task in constants.MULTIPL_E_MBPP_TASKS]


@NamedTasksGroupRegistry.register("fim")
class FimGroup(BaseAverageNamedTasksGroup):
    tasks = [f'{task}:temp0.2' for task in constants.FIM_TASKS]


@NamedTasksGroupRegistry.register("fim::olmo3")
class FimOLMo3Group(BaseAverageNamedTasksGroup):
    tasks = [f'{task}::olmo3' for task in constants.FIM_TASKS]


@NamedTasksGroupRegistry.register("crux-eval")
class CruxEvalGroup(BaseAverageNamedTasksGroup):
    tasks = [task for task in constants.CRUX_EVAL_TASKS]


@NamedTasksGroupRegistry.register("mt_mbpp")
class MtMbppGroup(BaseAverageNamedTasksGroup):
    # this is legacy, no need to average it
    tasks = [task for task in constants.MULTILINGUAL_MBPP_TASKS]


@NamedTasksGroupRegistry.register("mt_mbpp_v2fix")
class MtMbppV2fixGroup(BaseAverageNamedTasksGroup):
    tasks = [task for task in constants.MULTILINGUAL_MBPP_TASKS_V2]


@NamedTasksGroupRegistry.register("bbh:cot::hamish_zs_reasoning")
class BBHHamishZSReasoningGroup(BaseAverageNamedTasksGroup):
    tasks = [f"bbh_{category}:cot::hamish_zs_reasoning" for category in constants.BBH_TASKS]


@NamedTasksGroupRegistry.register("bbh:cot::olmo3:thinker")
class BBHOLMo3ThinkerGroup(BaseAverageNamedTasksGroup):
    tasks = [f"bbh_{category}:cot::olmo3:thinker" for category in constants.BBH_TASKS]


@NamedTasksGroupRegistry.register("ifeval_mt::tulu-thinker")
class IFEvalMTThinkerGroup(BaseAverageNamedTasksGroup):
    tasks = [f"ifeval_mt_{task_type}::tulu-thinker" for task_type in constants.IFEVAL_MT_TASKS]


@NamedTasksGroupRegistry.register("multiturn_alpacaeval::tulu")
class AlpacaEvalMTGroup(BaseAverageNamedTasksGroup):
    tasks = [f"multiturn_alpacaeval_{task_type}::tulu" for task_type in constants.MULTITURN_ALPACAEVAL_TASKS]


@NamedTasksGroupRegistry.register("styled_popqa::tulu-thinker")
class StyledPopQAThinkerGroup(BaseAverageNamedTasksGroup):
    tasks = [f"styled_popqa_{task_type}::tulu-thinker" for task_type in constants.STYLED_TASKS_POPQA]


@NamedTasksGroupRegistry.register("styled_math500::tulu-thinker")
class StyledMath500ThinkerGroup(BaseAverageNamedTasksGroup):
    tasks = [f"styled_math500_{task_type}::tulu-thinker" for task_type in constants.STYLED_TASKS]


@NamedTasksGroupRegistry.register("styled_alpacaeval::tulu-thinker")
class StyledAlpacaEvalThinkerGroup(BaseAverageNamedTasksGroup):
    tasks = []
    for task_type in constants.STYLED_TASKS:
        for reference_set in ["og", "new"]:
            tasks += [f"styled_alpacaeval_{task_type}_{reference_set}_ref::tulu-thinker"]


@NamedTasksGroupRegistry.register("omega:0-shot-chat")
class Omega0ShotCoTGroup(BaseAverageNamedTasksGroup):
    tasks = []
    for broad_cate in constants.OMEGA_SUB_CATEGORIES:
        if broad_cate == "explorative":
            target_splits = ["test_in", "test_out"]
        else:
            target_splits = ["test"]
        for sub_cate in constants.OMEGA_SUB_CATEGORIES[broad_cate]:
            for target_split in target_splits:
                tasks += [f"omega_{broad_cate}_{sub_cate}_{target_split}:0-shot-chat"]


def make_helmet_group(helmet_length: int) -> Type[BaseAverageNamedTasksGroup]:
    class HelmetGroup(BaseAverageNamedTasksGroup):
        tasks = [
            task
            for group_name, tasks in constants.HELMET_SUITES.items()
            for task in tasks
            if group_name.endswith(f"__{helmet_length}::suite") and not group_name.startswith("helmet_all")
        ]

    return HelmetGroup


for helmet_length in (int(2**i) for i in range(13, 18)):
    NamedTasksGroupRegistry.register(f"helmet:{helmet_length // 2 ** 10}k")(make_helmet_group(helmet_length))


@NamedTasksGroupRegistry.register("minerva:bpb")
class MinervaBpbGroup(BaseAverageNamedTasksGroup):
    tasks = [f"{subtask}:bpb::olmes" for subtask in constants.ALL_MINERVA_TASKS]


# Task macro averages
@NamedTasksGroupRegistry.register("olmo3:dev:1b:math:bpb")
class Olmo3Dev1bMathBpbGroup(BaseAverageOfAveragesNamedTasksGroup):
    tasks = [
        # Math
        MinervaBpbGroup(),
    ]


@NamedTasksGroupRegistry.register("olmo3:dev:1b:code:bpb")
class Olmo3Dev1bCodeBpbGroup(BaseAverageOfAveragesNamedTasksGroup):
    tasks = [
        # Code
        "codex_humaneval:3shot:bpb::none",
        "mbpp:3shot:bpb::none",
        MtMbppV2fixGroup(),
    ]


@NamedTasksGroupRegistry.register("olmo3:dev:1b:qa:rc")
class Olmo3Dev1bQaRcGroup(BaseAverageOfAveragesNamedTasksGroup):
    tasks = [
        # Core OLMES
        ARCRCFullGroup(),
        MMLURCGroup(),
        "csqa:rc::olmes:full",
        "hellaswag:rc::olmes:full",
        "winogrande:rc::olmes:full",
        "socialiqa:rc::olmes:full",
        "piqa:rc::olmes:full",

        # Gen OLMES
        "coqa:rc::gen2mc",
        "drop:rc::gen2mc",
        "jeopardy:rc::gen2mc",
        "naturalqs:rc::gen2mc",
        "squad:rc::gen2mc",

        # New OLMo 3
        "sciq:rc::olmo3",
        "qasper_yesno:rc::olmes",
        BasicRCGroup(),
        "lab_bench_dbqa",
        "lab_bench_protocolqa",
        "lambada",
        "medmcqa:rc::none",
        "medqa_en:rc::none",
        "sciriff_yesno:rc::olmes",
    ]


@NamedTasksGroupRegistry.register("olmo3:dev:1b:bpb")
class Olmo3Dev1bBpbGroup(BaseAverageOfAveragesNamedTasksGroup):
    tasks = [
        # Core OLMES
        "arc:bpb::full$",
        "mmlu:bpb$",
        "csqa:bpb::olmes:full",
        "hellaswag:bpb::olmes:full",
        "winogrande:bpb::olmes:full",
        "socialiqa:bpb::olmes:full",
        "piqa:bpb::olmes:full",

        # Gen OLMES
        "coqa:bpb::gen2mc",
        "drop:bpb::gen2mc",
        "jeopardy:bpb::gen2mc",
        "naturalqs:bpb::gen2mc",
        "squad:bpb::gen2mc",

        # Math
        MinervaBpbGroup(),

        # Code
        Olmo3Dev1bCodeBpbGroup(),

        # New OLMo 3
        "sciq:bpb::olmo3",
        "qasper_yesno:bpb::olmes",
        "basic_skills:bpb::olmes",
        "lab_bench_dbqa:bpb",
        "lab_bench_protocolqa:bpb",
        "lambada:bpb",
        "medmcqa:bpb::none",
        "medqa_en:bpb::none",
        "sciriff_yesno:bpb::olmes",
        "ultrachat_masked_ppl",
        "wildchat_masked_ppl",
    ]


@NamedTasksGroupRegistry.register("olmo3:dev:7b:math")
class Olmo3Dev7bMathGroup(BaseAverageOfAveragesNamedTasksGroup):
    tasks = [
        # Math
        "gsm8k::olmes",
        GsmSymbGroup(),
        MinervaGroup(),
    ]


@NamedTasksGroupRegistry.register("olmo3:dev:7b:math:v1")
class Olmo3Dev7bMathV1Group(BaseAverageOfAveragesNamedTasksGroup):
    tasks = [
        # Math
        "gsm8k::olmo3:n8",
        GsmSymbN8Group(),
        MinervaN4Group(),
    ]


@NamedTasksGroupRegistry.register("olmo3:dev:7b:code_gen")
class Olmo3Dev7bCodeGenGroup(BaseAverageOfAveragesNamedTasksGroup):
    tasks = [
        "bigcodebench:3shot::olmo3",
        "codex_humaneval:3shot::olmo3",
        "deepseek_leetcode::olmo3",
        "ds1000:3shot::olmo3",
        "mbpp:3shot::olmo3",
        MultiPlEHEGroup(),
        MultiPlEMBPPGroup(),
        # "crux-eval$", # we noticed I/O scores are noisy, so we don't include in the average
    ]


@NamedTasksGroupRegistry.register("olmo3:dev:7b:code_gen:v1")
class Olmo3Dev7bCodeGenV1Group(BaseAverageOfAveragesNamedTasksGroup):
    tasks = [
        "bigcodebench:3shot::olmo3",
        "codex_humaneval:3shot::olmo3:n32",
        "deepseek_leetcode::olmo3:n32",
        "ds1000:3shot::olmo3",
        "mbpp:3shot::olmo3:n32",
        MultiPlEHEN32Group(),
        MultiPlEMBPPN32Group(),
    ]


@NamedTasksGroupRegistry.register("olmo3:dev:7b:code_gen_mini:v1:n32:pass_at_16")
class Olmo3Dev7bCodeGenMiniV1N32PassAt16Group(BaseAverageOfAveragesNamedTasksGroup):
    tasks = [
        # We only use a subset of code gen benchmarks for pass@k for speed
        "deepseek_leetcode::olmo3:n32:pass_at_16",
        "codex_humaneval:3shot::olmo3:n32:pass_at_16",
        "mbpp:3shot::olmo3:n32:pass_at_16",
        MultiPlEHEN32PassAt16Group(),
        MultiPlEMBPPN32PassAt16Group(),
    ]


@NamedTasksGroupRegistry.register("olmo3:dev:7b:code_fim")
class Olmo3Dev7bCodeFimGroup(BaseAverageOfAveragesNamedTasksGroup):
    tasks = [
        # Code
        FimOLMo3Group(),
    ]


@NamedTasksGroupRegistry.register("olmo3:dev:7b:gen")
class Olmo3Dev7bGenGroup(BaseAverageOfAveragesNamedTasksGroup):
    tasks = [
        "hellaswag:rc::xlarge",
        "winogrande:rc::xlarge",
        "lambada",
        BasicRCGroup(),
        "drop::xlarge",
        "jeopardy::xlarge",
        "naturalqs::xlarge",
        "squad::xlarge",
        "coqa::xlarge",
    ]


@NamedTasksGroupRegistry.register("olmo3:dev:7b:mcqa:stem")
class Olmo3Dev7bMcqaSTEMGroup(BaseAverageOfAveragesNamedTasksGroup):
    tasks = [
        ARCMCXlargeGroup(),
        MMLUStemMCGroup(),
        "medmcqa:mc::none",
        "medqa_en:mc::none",
        "sciq:mc::xlarge",
        # "lab_bench_dbqa:mc", # too noisy to include in macro-average
        # "lab_bench_protocolqa:mc", # too noisy to include in macro-average
    ]


@NamedTasksGroupRegistry.register("olmo3:dev:7b:mcqa:non_stem")
class Olmo3Dev7bMcqaNonSTEMGroup(BaseAverageOfAveragesNamedTasksGroup):
    tasks = [
        MMLUHumanitiesMCGroup(),
        MMLUSocialSciencesMCGroup(),
        MMLUOtherMCGroup(),
        "csqa:mc::xlarge",
        "piqa:mc::xlarge",
        "socialiqa:mc::xlarge",
        "coqa:mc::gen2mc",
        "drop:mc::gen2mc",
        "jeopardy:mc::gen2mc",
        "naturalqs:mc::gen2mc",
        "squad:mc::gen2mc",
    ]


# # # # # # # # # # # # # # # DISPLAY TASK GROUPS # # # # # # # # # # # # # # # # #
#  These are just shortcuts to display many metrics at once. no need to average.  #
# # # # # # # # # # # # # # # # # # # # # # # # # # # # # # # # # # # # # # # # # #


@NamedTasksGroupRegistry.register("olmo2:paper")
class Olmo2PaperGroup(BaseTaskView):
    tasks = [
        "arc_challenge:rc::olmes",
        "arc_challenge:mc::olmes",
        "hellaswag:rc::olmes",
        "hellaswag:mc::olmes",
        "winogrande:rc::olmes",
        "winogrande:mc::olmes",
        "naturalqs::olmes",
        "drop::olmes",
        AgiEvalGroup(),
        "gsm8k::olmes",
        MMLUMCGroup(),
        MMLURCGroup(),
        CoreMCGroup(),
        MMLUProMCGroup(),
        "triviaqa::olmes"
    ]


@NamedTasksGroupRegistry.register("olmo2:dev:7b")
class Olmo2Dev7bGroup(BaseTaskView):
    tasks = [
        "arc_challenge:mc::olmes",
        "arc_easy:mc::olmes",
        "hellaswag:mc::olmes",
        "naturalqs::olmes",
        "gsm8k::olmo1",
        MMLUMCGroup(),
        CoreMCGroup(),
        GenGroup(),
    ]


@NamedTasksGroupRegistry.register("olmo2:dev:1b")
class Olmo2Dev1bGroup(BaseTaskView):
    tasks = [
        "arc_challenge:rc::olmes",
        "arc_easy:rc::olmes",
        "hellaswag:rc::olmes",
        "gsm8k::olmo1",
        MMLURCGroup(),
        CoreRCGroup(),
    ]


@NamedTasksGroupRegistry.register("olmo3:dev:1b:main")
class Olmo3Dev1bMainGroup(BaseTaskView):
    tasks = [
        # re.compile(r"^olmo3:dev:1b:macro:w_avg$"),
        Olmo3Dev1bMathBpbGroup(),
        Olmo3Dev1bCodeBpbGroup(),
        Olmo3Dev1bQaRcGroup(),
        ARCRCFullGroup(),
        "hellaswag:rc::olmes:full",
        BasicRCGroup(),
        MtMbppV2fixGroup(),
        MMLURCGroup(),
        MMLUBpbGroup(),
        "codex_humaneval:3shot:bpb::none",
        "mbpp:3shot:bpb::none",
        MinervaBpbGroup()
    ]


@NamedTasksGroupRegistry.register("olmo3:dev:1b:main:hf")
class Olmo3Dev1bMainHFGroup(BaseTaskView):
    tasks = [
        "ultrachat_masked_ppl",
        "wildchat_masked_ppl",
    ]


@NamedTasksGroupRegistry.register("olmo3:dev:7b:main")
class Olmo3Dev7bMainGroup(BaseTaskView):
    tasks = [
        # re.compile(r"^olmo3:dev:7b:macro:w_avg$"),
        Olmo3Dev7bMcqaSTEMGroup(),
        Olmo3Dev7bMcqaNonSTEMGroup(),
        Olmo3Dev7bGenGroup(),
        Olmo3Dev7bMathGroup(),
        Olmo3Dev7bCodeGenGroup(),
        Olmo3Dev7bCodeFimGroup(),
        ARCMCXlargeGroup(),
        MMLUMCGroup(),
        GenXlargeGroup(),
        BasicRCGroup(),
        "gsm8k::olmes",
        GsmSymbGroup(),
        MinervaGroup(),
        "codex_humaneval:3shot::olmo3",
        "mbpp:3shot::olmo3",
        MultiPlEHEGroup(),
        MultiPlEMBPPGroup(),
        CruxEvalGroup(),
    ]


<<<<<<< HEAD
@NamedTasksGroupRegistry.register("dev:7b:nocodeish")
class Olmo3Dev7bMainNoCodeGroup(BaseTaskView):
=======
@NamedTasksGroupRegistry.register("olmo3:dev:7b:main:v1")
class Olmo3Dev7bV1MainGroup(BaseTaskView):
>>>>>>> 142ab63d
    tasks = [
        # re.compile(r"^olmo3:dev:7b:macro:w_avg$"),
        Olmo3Dev7bMcqaSTEMGroup(),
        Olmo3Dev7bMcqaNonSTEMGroup(),
        Olmo3Dev7bGenGroup(),
<<<<<<< HEAD
        Olmo3Dev7bMathGroup(),
        # Olmo3Dev7bCodeGenGroup(),
        # Olmo3Dev7bCodeFimGroup(),
=======
        Olmo3Dev7bMathV1Group(),
        Olmo3Dev7bCodeGenV1Group(),
        Olmo3Dev7bCodeGenMiniV1N32PassAt16Group(),
        Olmo3Dev7bCodeFimGroup(),
>>>>>>> 142ab63d
        ARCMCXlargeGroup(),
        MMLUMCGroup(),
        GenXlargeGroup(),
        BasicRCGroup(),
<<<<<<< HEAD
        "gsm8k::olmes",
        GsmSymbGroup(),
        MinervaGroup(),
        "codex_humaneval:3shot::olmo3",
        "mbpp:3shot::olmo3",
        # MultiPlEHEGroup(),
        # MultiPlEMBPPGroup(),
        # CruxEvalGroup(),
=======
        "gsm8k::olmo3:n8",
        GsmSymbN8Group(),
        GsmSymbN8PassAt4Group(),
        MinervaN4Group(),
        "minerva_math_500::olmo3:n32",
        "minerva_math_500::olmo3:n32:pass_at_16",
        "codex_humaneval:3shot::olmo3:n32",
        "mbpp:3shot::olmo3:n32",
        MultiPlEHEN32Group(),
        MultiPlEMBPPN32Group(),
        CruxEvalGroup(),
>>>>>>> 142ab63d
    ]


# This is a legacy group, please use the "v1" version!
@NamedTasksGroupRegistry.register("olmo3:dev:midtrain:v0")
class Olmo3DevMidtrainV0MainGroup(BaseTaskView):
    tasks = [
        # Everything in this task set is 0-shot (except PopQA)
        # "alpaca_eval_v3::hamish_zs_reasoning",
        "ifeval::hamish_zs_reasoning",
        "gsm8k::zs_cot_latex",  # # # # from adapt: to replace "gsm8k::hamish_zs_reasoning"
        MinervaHamishZSReasoningGroup(),
        "minerva_math_500::hamish_zs_reasoning",
        "aime::hamish_zs_reasoning",
        "codex_humanevalplus:0-shot-chat::tulu-thinker",
        "mbppplus:0-shot-chat::tulu-thinker",
        "livecodebench_codegeneration::tulu-thinker",
        BBHHamishZSReasoningGroup(),
        "zebralogic::hamish_zs_reasoning",
        "gpqa:0shot_cot::hamish_zs_reasoning",  # requires 4096 context window
        "popqa::hamish_zs_reasoning",   # # # # from adapt: fix and test this guy.
        AgiEvalEnglishHamishZsReasoningGroup(),
        MMLUHamishZSReasoningGroup(),
    ]

    def __init__(self, *args, **kwargs):
        logger.warning(
            "\033[1;31mThe `olmo3:dev:midtrain:v0` group is deprecated. "
            "Please use `olmo3:dev:midtrain:v1` instead.\033[0m"
        )
        super().__init__(*args, **kwargs)


@NamedTasksGroupRegistry.register("olmo3:dev:midtrain:v1")
class Olmo3DevMidtrainV1MainGroup(BaseTaskView):
    tasks = [
        # Everything in this task set is 0-shot
        "ifeval::hamish_zs_reasoning",
<<<<<<< HEAD
        # AlpacaEvalMTGroup(), # from @victoriag these should only be run on LC models
        # (requires 32K context length)
        # IFEvalMTThinkerGroup(), # task fails entirely, @victoriag currently debugging
        # "ifeval_ood::tulu-thinker", # this is held-out (for now?)
        StyledMath500ThinkerGroup(),
        # StyledAlpacaEvalThinkerGroup(),
        # StyledPopQAThinkerGroup(), ##
        # too slow: https://beaker.allen.ai/orgs/ai2/workspaces/olmo-3-evals/work/01JZNDSP4K41GEDJHP5VSPSPVD
        "gsm8k::zs_cot_latex",  # # # # from adapt: to replace "gsm8k::hamish_zs_reasoning"
=======
        StyledMath500ThinkerGroup(),
        "gsm8k::zs_cot_latex",  #### from adapt: to replace "gsm8k::hamish_zs_reasoning"
>>>>>>> 142ab63d
        MinervaHamishZSReasoningGroup(),
        "minerva_math_500::hamish_zs_reasoning",
        "aime::hamish_zs_reasoning",
        Omega0ShotCoTGroup(),
        "codex_humanevalplus:0-shot-chat::tulu-thinker",
        "mbppplus:0-shot-chat::tulu-thinker",
        "livecodebench_codegeneration::tulu-thinker",
        BBHOLMo3ThinkerGroup(),
        "zebralogic::hamish_zs_reasoning",
        "gpqa:0shot_cot::olmo3:thinker",  # requires 4096 context window
        "popqa::olmo3:thinker",
        AgiEvalEnglishOLMo3ThinkerGroup(),
        MMLUOLMo3ThinkerGroup(),

        ### These are API-based evals. To prevent large OpenAI costs, we disable.
        # "alpaca_eval_v3::hamish_zs_reasoning",
        # AlpacaEvalMTGroup(), # from @victoriag these should only be run on LC models (requires 32K context length)
        # IFEvalMTThinkerGroup(), # task fails entirely, @victoriag currently debugging
        # "ifeval_ood::tulu-thinker", # this is held-out (for now?)
        # StyledAlpacaEvalThinkerGroup(),
        # StyledPopQAThinkerGroup(), ### too slow: https://beaker.allen.ai/orgs/ai2/workspaces/olmo-3-evals/work/01JZNDSP4K41GEDJHP5VSPSPVD
        # "simpleqa::tulu-thinker",

        # # # Not implemented
        # cruxeval
        # gpqa diamond
        # AMC 22/23
        # adapt tool use benchmarks
        # adapt safety benchmarks
    ]<|MERGE_RESOLUTION|>--- conflicted
+++ resolved
@@ -1,13 +1,11 @@
 from functools import cached_property
 import re
-import logging
 from typing import Callable, ClassVar, Type, TypeVar, Union
 
 from cookbook import constants
 from cookbook.eval.miniframe import MiniFrame
 
 
-logger = logging.getLogger(__name__)
 T = TypeVar("T", bound=Type["BaseNamedTasksGroup"])
 
 
@@ -120,8 +118,6 @@
         # Add empty values to all tasks
         for row in results.rows:
             for task in self.expanded_tasks:
-                if isinstance(task, re.Pattern):
-                    continue
                 combined_table.add(col=task, row=row.name, val=None)
 
         # each row here is a model
@@ -141,33 +137,26 @@
 
 class BaseAverageOfAveragesNamedTasksGroup(BaseAverageNamedTasksGroup):
     """
-    Base class for named tasks groups that include averages of other task groups
-    (e.g., a macro average over all QA tasks, which includes MMLU)
+    Base class for named tasks groups that include averages of other task groups (e.g., a macro average over all QA tasks, which includes MMLU)
     """
 
     def combine(self, results: MiniFrame) -> MiniFrame | None:
         filtered_rows = MiniFrame(title=results.title)
 
         # calculate the averages for all child task groups
-        child_task_names: list[str | re.Pattern] = []
+        child_task_names: Union[str | re.Pattern] = []
         for task_or_named_group in self.tasks:
             if isinstance(task_or_named_group, BaseAverageNamedTasksGroup):
                 # get task groups (e.g., MMLURCGroup())
                 named_group: BaseAverageNamedTasksGroup = task_or_named_group
                 combined_table = named_group.combine(results)
-
-                if combined_table is None:
-                    # for some reason, we could combine this task, but we werent able to. add an empty column
-                    combined_table = MiniFrame(title=named_group.name)
-                    combined_table.add_many(*((row.name, named_group.name, None) for row in results.rows))
-
                 # If the named group is able to average all scores, add it!
                 named_group_col = combined_table.keep_cols(*[named_group.name])
                 child_task_names.append(named_group.name)
                 filtered_rows = filtered_rows + named_group_col
             elif isinstance(task_or_named_group, Union[str | re.Pattern]):
                 # get individual tasks (e.g., "arc_challenge:rc::olmes")
-                task: str | re.Pattern = task_or_named_group
+                task: Union[str | re.Pattern] = task_or_named_group
                 task_col = results.keep_cols(*[task])
                 child_task_names.append(task)
                 filtered_rows = filtered_rows + task_col
@@ -177,9 +166,7 @@
         # Any tasks that do not exist for all models, add a "None" entry
         for row in results.rows:
             for task in child_task_names:
-                if isinstance(task, re.Pattern):
-                    continue
-                if task not in filtered_rows or filtered_rows[(task, row.name)] is None:
+                if not task in filtered_rows or filtered_rows[(task, row.name)] is None:
                     filtered_rows.add(col=task, row=row.name, val=None)
 
         # compute the average of averages
@@ -197,14 +184,13 @@
             filtered_rows.add(col=self.name, row=row.name, val=average)
 
         return filtered_rows
-
+    
 
 class BaseTaskView(BaseAverageOfAveragesNamedTasksGroup):
     """
-    Base class for tasks "views". In a task view, only the child tasks are averages
-
-    For example, "olmo3:dev:7b:main" is not a average, but contains "olmo3:dev:7b:mcqa"
-    and "mmlu:mc" are task averages.
+    Base class for tasks "views". In a task view, only the child tasks are averages 
+    
+    For example, "olmo3:dev:7b:main" is not a average, but contains "olmo3:dev:7b:mcqa" and "mmlu:mc" are task averages.
     """
     def combine(self, results: MiniFrame) -> MiniFrame | None:
         # Compute all the task averages
@@ -372,9 +358,9 @@
 @NamedTasksGroupRegistry.register("math")
 class MathGroup(BaseAverageNamedTasksGroup):
     tasks = [
-        "gsm8k::olmo1",
+        "gsm8k::olmo1", 
         "gsm8k::olmes",
-        *[f"{subtask}::olmes" for subtask in constants.ALL_MINERVA_TASKS]
+        [f"{subtask}::olmes" for subtask in constants.ALL_MINERVA_TASKS]
     ]
 
 
@@ -863,42 +849,21 @@
     ]
 
 
-<<<<<<< HEAD
-@NamedTasksGroupRegistry.register("dev:7b:nocodeish")
-class Olmo3Dev7bMainNoCodeGroup(BaseTaskView):
-=======
 @NamedTasksGroupRegistry.register("olmo3:dev:7b:main:v1")
 class Olmo3Dev7bV1MainGroup(BaseTaskView):
->>>>>>> 142ab63d
     tasks = [
         # re.compile(r"^olmo3:dev:7b:macro:w_avg$"),
         Olmo3Dev7bMcqaSTEMGroup(),
         Olmo3Dev7bMcqaNonSTEMGroup(),
         Olmo3Dev7bGenGroup(),
-<<<<<<< HEAD
-        Olmo3Dev7bMathGroup(),
-        # Olmo3Dev7bCodeGenGroup(),
-        # Olmo3Dev7bCodeFimGroup(),
-=======
         Olmo3Dev7bMathV1Group(),
         Olmo3Dev7bCodeGenV1Group(),
         Olmo3Dev7bCodeGenMiniV1N32PassAt16Group(),
         Olmo3Dev7bCodeFimGroup(),
->>>>>>> 142ab63d
         ARCMCXlargeGroup(),
         MMLUMCGroup(),
         GenXlargeGroup(),
         BasicRCGroup(),
-<<<<<<< HEAD
-        "gsm8k::olmes",
-        GsmSymbGroup(),
-        MinervaGroup(),
-        "codex_humaneval:3shot::olmo3",
-        "mbpp:3shot::olmo3",
-        # MultiPlEHEGroup(),
-        # MultiPlEMBPPGroup(),
-        # CruxEvalGroup(),
-=======
         "gsm8k::olmo3:n8",
         GsmSymbN8Group(),
         GsmSymbN8PassAt4Group(),
@@ -910,18 +875,17 @@
         MultiPlEHEN32Group(),
         MultiPlEMBPPN32Group(),
         CruxEvalGroup(),
->>>>>>> 142ab63d
     ]
 
 
 # This is a legacy group, please use the "v1" version!
 @NamedTasksGroupRegistry.register("olmo3:dev:midtrain:v0")
-class Olmo3DevMidtrainV0MainGroup(BaseTaskView):
+class Olmo3DevMidtrainMainGroup(BaseTaskView):
     tasks = [
         # Everything in this task set is 0-shot (except PopQA)
         # "alpaca_eval_v3::hamish_zs_reasoning",
         "ifeval::hamish_zs_reasoning",
-        "gsm8k::zs_cot_latex",  # # # # from adapt: to replace "gsm8k::hamish_zs_reasoning"
+        "gsm8k::zs_cot_latex",  #### from adapt: to replace "gsm8k::hamish_zs_reasoning"
         MinervaHamishZSReasoningGroup(),
         "minerva_math_500::hamish_zs_reasoning",
         "aime::hamish_zs_reasoning",
@@ -930,39 +894,20 @@
         "livecodebench_codegeneration::tulu-thinker",
         BBHHamishZSReasoningGroup(),
         "zebralogic::hamish_zs_reasoning",
-        "gpqa:0shot_cot::hamish_zs_reasoning",  # requires 4096 context window
-        "popqa::hamish_zs_reasoning",   # # # # from adapt: fix and test this guy.
+        "gpqa:0shot_cot::hamish_zs_reasoning", # requires 4096 context window
+        "popqa::hamish_zs_reasoning",  #### from adapt: fix and test this guy.
         AgiEvalEnglishHamishZsReasoningGroup(),
         MMLUHamishZSReasoningGroup(),
     ]
 
-    def __init__(self, *args, **kwargs):
-        logger.warning(
-            "\033[1;31mThe `olmo3:dev:midtrain:v0` group is deprecated. "
-            "Please use `olmo3:dev:midtrain:v1` instead.\033[0m"
-        )
-        super().__init__(*args, **kwargs)
-
 
 @NamedTasksGroupRegistry.register("olmo3:dev:midtrain:v1")
-class Olmo3DevMidtrainV1MainGroup(BaseTaskView):
+class Olmo3DevMidtrainMainGroup(BaseTaskView):
     tasks = [
         # Everything in this task set is 0-shot
         "ifeval::hamish_zs_reasoning",
-<<<<<<< HEAD
-        # AlpacaEvalMTGroup(), # from @victoriag these should only be run on LC models
-        # (requires 32K context length)
-        # IFEvalMTThinkerGroup(), # task fails entirely, @victoriag currently debugging
-        # "ifeval_ood::tulu-thinker", # this is held-out (for now?)
-        StyledMath500ThinkerGroup(),
-        # StyledAlpacaEvalThinkerGroup(),
-        # StyledPopQAThinkerGroup(), ##
-        # too slow: https://beaker.allen.ai/orgs/ai2/workspaces/olmo-3-evals/work/01JZNDSP4K41GEDJHP5VSPSPVD
-        "gsm8k::zs_cot_latex",  # # # # from adapt: to replace "gsm8k::hamish_zs_reasoning"
-=======
         StyledMath500ThinkerGroup(),
         "gsm8k::zs_cot_latex",  #### from adapt: to replace "gsm8k::hamish_zs_reasoning"
->>>>>>> 142ab63d
         MinervaHamishZSReasoningGroup(),
         "minerva_math_500::hamish_zs_reasoning",
         "aime::hamish_zs_reasoning",
@@ -972,7 +917,7 @@
         "livecodebench_codegeneration::tulu-thinker",
         BBHOLMo3ThinkerGroup(),
         "zebralogic::hamish_zs_reasoning",
-        "gpqa:0shot_cot::olmo3:thinker",  # requires 4096 context window
+        "gpqa:0shot_cot::olmo3:thinker", # requires 4096 context window
         "popqa::olmo3:thinker",
         AgiEvalEnglishOLMo3ThinkerGroup(),
         MMLUOLMo3ThinkerGroup(),
@@ -986,7 +931,7 @@
         # StyledPopQAThinkerGroup(), ### too slow: https://beaker.allen.ai/orgs/ai2/workspaces/olmo-3-evals/work/01JZNDSP4K41GEDJHP5VSPSPVD
         # "simpleqa::tulu-thinker",
 
-        # # # Not implemented
+        ### Not implemented
         # cruxeval
         # gpqa diamond
         # AMC 22/23
