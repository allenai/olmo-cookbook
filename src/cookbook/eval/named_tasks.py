--- conflicted
+++ resolved
@@ -107,6 +107,7 @@
     """
     Base class for named tasks groups that are supposed to be averaged.
     """
+
     def combine(self, results: MiniFrame) -> MiniFrame:
         # filter results by task names; if we have no results at all, we create a new table.
         filtered = results.keep_cols(*self.expanded_tasks) or MiniFrame(title=results.title)
@@ -122,7 +123,7 @@
         # otherwise, the average is the sum of the scores divided by the number of scores.
         for row in filtered.rows:
             average: float | None = (
-                (sum(row.values) / len(row.values))         # pyright: ignore
+                (sum(row.values) / len(row.values))  # pyright: ignore
                 if all(s is not None for s in row.values) and len(row.values) > 0
                 else None
             )
@@ -178,29 +179,18 @@
             filtered_rows.add(col=self.name, row=row.name, val=average)
 
         return filtered_rows
-<<<<<<< HEAD
-
-=======
->>>>>>> cada852f
 
 
 class BaseNamedTasksWithNoAverageGroup(BaseAverageOfAveragesNamedTasksGroup):
     """
     Base class for tasks "views". In a task view, only the child tasks are averages
 
-<<<<<<< HEAD
-    For example, "olmo3:dev:7b:main" is not a average, but contains "olmo3:dev:7b:mcqa" and "mmlu:mc" are task averages.
-    """
-
-    def combine(self, results: MiniFrame) -> MiniFrame | None:
-        # Compute all the task averages
-=======
     For example, "olmo3:dev:7b:main" is not a average,
     but contains "olmo3:dev:7b:mcqa" and "mmlu:mc" are task averages.
     """
+
     def combine(self, results: MiniFrame) -> MiniFrame:
         # Compute all the task averages;
->>>>>>> cada852f
         out_table = super().combine(results)
 
         # Remove task view as a column in the table
@@ -367,17 +357,8 @@
 
 
 @NamedTasksGroupRegistry.register("math")
-<<<<<<< HEAD
-class MathGroup(BaseAverageNamedTasksGroup):
-    tasks = ["gsm8k::olmo1", "gsm8k::olmes", [f"{subtask}::olmes" for subtask in constants.ALL_MINERVA_TASKS]]
-=======
 class MathGroup(BaseAverageOfAveragesNamedTasksGroup):
-    tasks = [
-        "gsm8k::olmo1",
-        "gsm8k::olmes",
-        MinervaGroup()
-    ]
->>>>>>> cada852f
+    tasks = ["gsm8k::olmo1", "gsm8k::olmes", MinervaGroup()]
 
 
 @NamedTasksGroupRegistry.register("gsm-symb")
@@ -612,7 +593,8 @@
 
 
 for ruler_length in (int(2**i) for i in range(12, 18)):
-    NamedTasksGroupRegistry.register(f"ruler:{ruler_length // 2 ** 10}k")(make_ruler_group(ruler_length))
+    NamedTasksGroupRegistry.register(f"ruler:{ruler_length // 2**10}k")(make_ruler_group(ruler_length))
+
 
 @NamedTasksGroupRegistry.register("minerva:bpb")
 class MinervaBpbGroup(BaseAverageNamedTasksGroup):
