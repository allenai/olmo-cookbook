from functools import cached_property
import re
from typing import Callable, ClassVar, Type, TypeVar, Union

from cookbook import constants
from cookbook.eval.miniframe import MiniFrame


T = TypeVar("T", bound=Type["BaseNamedTasksGroup"])


class NamedTasksGroupRegistry:
    """
    Registry for named tasks.
    """

    _instance: ClassVar[Union["NamedTasksGroupRegistry", None]] = None
    _named_tasks: ClassVar[dict[str, Type["BaseNamedTasksGroup"]]] = {}

    def __new__(cls, *args, **kwargs):
        # singleton pattern
        if cls._instance is None:
            cls._instance = super().__new__(cls)
        return cls._instance

    @classmethod
    def register(cls, task_name: str) -> Callable[[T], T]:

        # instantiate the singleton instance here; it won't get instantiated
        # twice cuz it's a singleton, after all.
        instance = cls()

        def decorator(task: T, _task_name: str = task_name, _instance: "NamedTasksGroupRegistry" = instance) -> T:
            # add to the registry
            _instance._named_tasks[_task_name] = task

            # a little bit of a Python crime, but when registering a group,
            # we replace the class name with the task name for the `.name` property.
            task.name = _task_name  # pyright: ignore
            return task

        return decorator

    @classmethod
    def names(cls) -> list[str]:
        return list(cls._named_tasks.keys())

    @classmethod
    def exists(cls, task_name: str) -> bool:
        return any(cls.search(task_name))

    @classmethod
    def search(cls, task_name: str | re.Pattern) -> list[str]:
        """Return all tasks that match the given pattern."""
        return [
            task
            for task in cls._named_tasks.keys()
            if (task_name.search(task) if isinstance(task_name, re.Pattern) else task_name == task)
        ]

    @classmethod
    def get(cls, task_name: str) -> "BaseNamedTasksGroup":
        assert cls._instance is not None, "NamedTasksGroupRegistry is not initialized"

        if task_name not in cls._named_tasks:
            raise ValueError(f"Task {task_name} not found")
        return cls._named_tasks[task_name]()


class BaseNamedTasksGroup:
    """
    Base class for named tasks.

    Subclasses should define the `tasks` class variable.
    """

    # external, to be defined by subclasses
    tasks: ClassVar[list[Union[str, "BaseNamedTasksGroup"]]] = []

    @property
    def name(self) -> str:
        return self.__class__.__name__

    @cached_property
    def expanded_tasks(self) -> list[str]:
        """
        Return the list of tasks in this group, expanding any nested named groups.
        """
        expanded_tasks: list[str] = []
        for task in self.tasks:
            if isinstance(task, BaseNamedTasksGroup):
                expanded_tasks.extend(task.expanded_tasks)
            else:
                expanded_tasks.append(task)
        return expanded_tasks

    def __repr__(self) -> str:
        return f"{self.__class__.__name__}(tasks={self.tasks})"

    def combine(self, results: MiniFrame) -> MiniFrame | None:
        """
        Combine the metrics of the tasks in the group into a single score.
        If this function returns None, it means that this group of metrics is not supposed to be averaged.
        """
        return None


class BaseAverageNamedTasksGroup(BaseNamedTasksGroup):
    """
    Base class for named tasks groups that are supposed to be averaged.
    """

    def combine(self, results: MiniFrame) -> MiniFrame:
        # filter results by task names; if we have no results at all, we create a new table.
        filtered = results.keep_cols(*self.expanded_tasks) or MiniFrame(title=results.title)

        # it can be the case that some columns (tasks) have no scores for all models. in that case
        # we iterate over all task names in this named group and add a None value for each model.
        for row in results.rows:
            for metric in self.expanded_tasks:
                filtered.add(col=metric, row=row.name, val=None, overwrite=False)

        # the following code computes the average of the scores for each model.
        # the average is set to None if there are either no scores or if there are missing scores.
        # otherwise, the average is the sum of the scores divided by the number of scores.
        for row in filtered.rows:
            average: float | None = (
                (sum(row.values) / len(row.values))         # pyright: ignore
                if all(s is not None for s in row.values) and len(row.values) > 0
                else None
            )
            filtered.add(col=self.name, row=row.name, val=average)

        return filtered


class BaseAverageOfAveragesNamedTasksGroup(BaseAverageNamedTasksGroup):
    """
    Base class for named tasks groups that include averages of other task groups
    (e.g., a macro average over all QA tasks, which includes MMLU)
    """

    def combine(self, results: MiniFrame) -> MiniFrame:
        filtered_rows = MiniFrame(title=results.title)

        # calculate the averages for all child task groups
        child_task_names: list[str] = []
        for task_or_named_group in self.tasks:
            if isinstance(task_or_named_group, BaseAverageNamedTasksGroup):
                # get task groups (e.g., MMLURCGroup())
                combined_table = task_or_named_group.combine(results)
                # If the named group is able to average all scores, add it!
                named_group_col = combined_table.keep_cols(*[task_or_named_group.name])
                child_task_names.append(task_or_named_group.name)
                filtered_rows = filtered_rows + named_group_col
            elif isinstance(task_or_named_group, str):
                # get individual tasks (e.g., "arc_challenge:rc::olmes")
                task_col = results.keep_cols(*[task_or_named_group])
                child_task_names.append(task_or_named_group)
                filtered_rows = filtered_rows + task_col
            else:
                raise TypeError(f"Task type not yet supported: {type(task_or_named_group)}.")

        # Any tasks that do not exist for all models, add a "None" entry
        for row in results.rows:
            for task in child_task_names:
                if task not in filtered_rows or filtered_rows[(task, row.name)] is None:
                    filtered_rows.add(col=task, row=row.name, val=None)

        # compute the average of averages
        # each row here is a model
        for row in list(filtered_rows.rows):

            # we compute the average of the scores for this model; we set the average to None if
            # there are missing scores or if there are no scores at all.
            average: float | None = None
            if len(row.values) > 0 and all(s is not None for s in row.values):
                filtered_scores = [s for s in row.values if s is not None]
                average = (sum(filtered_scores) / len(filtered_scores)) if filtered_scores else 0.0

            # we add the average to the combined table
            filtered_rows.add(col=self.name, row=row.name, val=average)

        return filtered_rows
<<<<<<< HEAD
=======

>>>>>>> 5939e03d


class BaseNamedTasksWithNoAverageGroup(BaseAverageOfAveragesNamedTasksGroup):
    """
    Base class for tasks "views". In a task view, only the child tasks are averages

<<<<<<< HEAD
    For example, "olmo3:dev:7b:main" is not a average,
    but contains "olmo3:dev:7b:mcqa" and "mmlu:mc" are task averages.
=======
    For example, "olmo3:dev:7b:main" is not a average, but contains "olmo3:dev:7b:mcqa" and "mmlu:mc" are task averages.
>>>>>>> 5939e03d
    """
    def combine(self, results: MiniFrame) -> MiniFrame:
        # Compute all the task averages;
        out_table = super().combine(results)

        # Remove task view as a column in the table
        out_table = out_table.drop_cols(self.name)

        return out_table


# # # # # # # # # # # # # # # # NAMED TASK GROUPS # # # # # # # # # # # # # # # # #
#  Typically, you want these to be averaged in some way when displaying results.  #
# # # # # # # # # # # # # # # # # # # # # # # # # # # # # # # # # # # # # # # # # #


@NamedTasksGroupRegistry.register("mmlu:rc")
class MMLURCGroup(BaseAverageNamedTasksGroup):
    tasks = [f"{category}:rc::olmes" for category in constants.MMLU_CATEGORIES]


@NamedTasksGroupRegistry.register("mmlu:bpb")
class MMLUBpbGroup(BaseAverageNamedTasksGroup):
    tasks = [f"{category}:bpb::olmes" for category in constants.MMLU_CATEGORIES]


@NamedTasksGroupRegistry.register("mmlu:mc")
class MMLUMCGroup(BaseAverageNamedTasksGroup):
    tasks = [f"{category}:mc::olmes" for category in constants.MMLU_CATEGORIES]


@NamedTasksGroupRegistry.register("mmlu_stem:mc")
class MMLUStemMCGroup(BaseAverageNamedTasksGroup):
    tasks = [f"mmlu_{category}:mc::olmes" for category in constants.MMLU_SUBCATEGORIES["stem"]]


@NamedTasksGroupRegistry.register("mmlu_humanities:mc")
class MMLUHumanitiesMCGroup(BaseAverageNamedTasksGroup):
    tasks = [f"mmlu_{category}:mc::olmes" for category in constants.MMLU_SUBCATEGORIES["humanities"]]


@NamedTasksGroupRegistry.register("mmlu_social_sciences:mc")
class MMLUSocialSciencesMCGroup(BaseAverageNamedTasksGroup):
    tasks = [f"mmlu_{category}:mc::olmes" for category in constants.MMLU_SUBCATEGORIES["social_sciences"]]


@NamedTasksGroupRegistry.register("mmlu_other:mc")
class MMLUOtherMCGroup(BaseAverageNamedTasksGroup):
    tasks = [f"mmlu_{category}:mc::olmes" for category in constants.MMLU_SUBCATEGORIES["other"]]


@NamedTasksGroupRegistry.register("mmlu:cot::hamish_zs_reasoning")
class MMLUHamishZSReasoningGroup(BaseAverageNamedTasksGroup):
    tasks = [f"{category}:cot::hamish_zs_reasoning" for category in constants.MMLU_CATEGORIES]


@NamedTasksGroupRegistry.register("mmlu:cot::olmo3:thinker")
class MMLUOLMo3ThinkerGroup(BaseAverageNamedTasksGroup):
    tasks = [f"{category}:cot::olmo3:thinker" for category in constants.MMLU_CATEGORIES]


@NamedTasksGroupRegistry.register("core:rc")
class CoreRCGroup(BaseAverageNamedTasksGroup):
    tasks = [f"{task}:rc::olmes" for task in constants.ALL_CORE_TASKS]


@NamedTasksGroupRegistry.register("core:mc::full")
class CoreMCFullGroup(BaseAverageNamedTasksGroup):
    tasks = [f"{task}:mc::olmes::full" for task in constants.ALL_CORE_TASKS]


@NamedTasksGroupRegistry.register("core:rc::full")
class CoreRCFullGroup(BaseAverageNamedTasksGroup):
    tasks = [f"{task}:rc::olmes::full" for task in constants.ALL_CORE_TASKS]


@NamedTasksGroupRegistry.register("core:mc")
class CoreMCGroup(BaseAverageNamedTasksGroup):
    tasks = [f"{task}:mc::olmes" for task in constants.ALL_CORE_TASKS]


@NamedTasksGroupRegistry.register("arc:rc")
class ARCRCGroup(BaseAverageNamedTasksGroup):
    tasks = [f"{category}:rc::olmes" for category in constants.ARC_TASKS]


@NamedTasksGroupRegistry.register("arc:mc")
class ARCMCGroup(BaseAverageNamedTasksGroup):
    tasks = [f"{category}:mc::olmes" for category in constants.ARC_TASKS]


@NamedTasksGroupRegistry.register("arc:rc::full")
class ARCRCFullGroup(BaseAverageNamedTasksGroup):
    tasks = [f"{category}:rc::olmes:full" for category in constants.ARC_TASKS]


@NamedTasksGroupRegistry.register("arc:mc::full")
class ARCMCFullGroup(BaseAverageNamedTasksGroup):
    tasks = [f"{category}:mc::olmes:full" for category in constants.ARC_TASKS]


@NamedTasksGroupRegistry.register("arc:rc::xlarge")
class ARCRCXlargeGroup(BaseAverageNamedTasksGroup):
    tasks = [f"{category}:rc::xlarge" for category in constants.ARC_TASKS]


@NamedTasksGroupRegistry.register("arc:mc::xlarge")
class ARCMCXlargeGroup(BaseAverageNamedTasksGroup):
    tasks = [f"{category}:mc::xlarge" for category in constants.ARC_TASKS]


@NamedTasksGroupRegistry.register("basic:rc")
class BasicRCGroup(BaseAverageNamedTasksGroup):
    tasks = [f"{task}:rc::olmes" for task in constants.BASIC_SKILLS]


@NamedTasksGroupRegistry.register("basic:mc")
class BasicMCGroup(BaseAverageNamedTasksGroup):
    tasks = [f"{task}:mc::olmes" for task in constants.BASIC_SKILLS]


@NamedTasksGroupRegistry.register("mmlu_pro:mc")
class MMLUProMCGroup(BaseAverageNamedTasksGroup):
    tasks = [f"{category}:mc::none" for category in constants.MMLU_PRO_CATEGORIES]


@NamedTasksGroupRegistry.register("gen")
class GenGroup(BaseAverageNamedTasksGroup):
    tasks = [task for task in constants.ALL_GEN_TASKS]


@NamedTasksGroupRegistry.register("gen-no-jp")
class GenNoJpGroup(BaseNamedTasksGroup):
    # this is legacy, no need to average it
    tasks = [task for task in constants.ALL_GEN_TASKS if task != "jeopardy::olmes"]


@NamedTasksGroupRegistry.register("gen-no-gsm")
class GenNoGsmGroup(BaseNamedTasksGroup):
    # this is legacy, no need to average it
    tasks = [task for task in constants.ALL_GEN_TASKS if task != "gsm8k::olmo1"]


@NamedTasksGroupRegistry.register("gen::xlarge")
class GenXlargeGroup(BaseAverageNamedTasksGroup):
    tasks = [task for task in constants.ALL_GEN_XLARGE_TASKS]


@NamedTasksGroupRegistry.register("minerva")
class MinervaGroup(BaseAverageNamedTasksGroup):
    tasks = [f"{subtask}::olmes" for subtask in constants.ALL_MINERVA_TASKS]


@NamedTasksGroupRegistry.register("minerva:n4")
class MinervaN4Group(BaseAverageNamedTasksGroup):
    tasks = [f"{subtask}::olmes:n4" for subtask in constants.ALL_MINERVA_TASKS]


@NamedTasksGroupRegistry.register("minerva:n4:v2")
class MinervaN4V2Group(BaseAverageNamedTasksGroup):
    tasks = [f"{subtask}::olmes:n4:v2" for subtask in constants.ALL_MINERVA_TASKS]


@NamedTasksGroupRegistry.register("minerva::hamish_zs_reasoning")
class MinervaHamishZSReasoningGroup(BaseAverageNamedTasksGroup):
    tasks = [f"{subtask}::hamish_zs_reasoning" for subtask in constants.ALL_MINERVA_TASKS]


@NamedTasksGroupRegistry.register("math")
class MathGroup(BaseAverageNamedTasksGroup):
    tasks = [
        "gsm8k::olmo1",
        "gsm8k::olmes",
        *[f"{subtask}::olmes" for subtask in constants.ALL_MINERVA_TASKS]
    ]


@NamedTasksGroupRegistry.register("gsm-symb")
class GsmSymbGroup(BaseAverageNamedTasksGroup):
    tasks = [task for task in constants.ALL_GSM_SYMB_TASKS]


@NamedTasksGroupRegistry.register("gsm-symb:n8")
class GsmSymbN8Group(BaseAverageNamedTasksGroup):
    tasks = [f'{task}:n8' for task in constants.ALL_GSM_SYMB_TASKS]


@NamedTasksGroupRegistry.register("gsm-symb:n8:v2")
class GsmSymbN8V2Group(BaseAverageNamedTasksGroup):
    tasks = [f'{task}:n8:v2' for task in constants.ALL_GSM_SYMB_TASKS]


@NamedTasksGroupRegistry.register("gsm-symb:n8:pass_at_4")
class GsmSymbN8PassAt4Group(BaseAverageNamedTasksGroup):
    tasks = [f'{task}:n8:pass_at_4' for task in constants.ALL_GSM_SYMB_TASKS]


@NamedTasksGroupRegistry.register("gsm-symb:n8:v2:pass_at_4")
class GsmSymbN8V2PassAt4Group(BaseAverageNamedTasksGroup):
    tasks = [f'{task}:n8:v2:pass_at_4' for task in constants.ALL_GSM_SYMB_TASKS]


@NamedTasksGroupRegistry.register("code")
class CodeGroup(BaseAverageNamedTasksGroup):
    tasks = [task for task in constants.ALL_CODEX_TASKS]


@NamedTasksGroupRegistry.register("agi_eval")
class AgiEvalGroup(BaseAverageNamedTasksGroup):
    tasks = [f"{task}:1shot::olmes" for task in constants.AGI_EVAL_ENGLISH_TASKS]


@NamedTasksGroupRegistry.register("agi_eval_english:0shot_cot::hamish_zs_reasoning")
class AgiEvalEnglishHamishZsReasoningGroup(BaseAverageNamedTasksGroup):
    tasks = [f"agi_eval_{task}:0shot_cot::hamish_zs_reasoning" for task in constants.AGI_EVAL_ENGLISH_TASKS]


@NamedTasksGroupRegistry.register("agi_eval_english:0shot_cot::olmo3:thinker")
class AgiEvalEnglishOLMo3ThinkerGroup(BaseAverageNamedTasksGroup):
    tasks = [f"agi_eval_{task}:0shot_cot::olmo3:thinker" for task in constants.AGI_EVAL_ENGLISH_TASKS]


@NamedTasksGroupRegistry.register("starcoder")
class StarcoderGroup(BaseAverageNamedTasksGroup):
    tasks = [task for task in constants.STARCODER_CODEX_TASKS]


@NamedTasksGroupRegistry.register("starcoder::pass@1")
class StarcoderPassAt1Group(BaseAverageNamedTasksGroup):
    tasks = [task for task in constants.STARCODER_PASS_AT_1_TASKS]


@NamedTasksGroupRegistry.register("code-no-bcb")
class CodeNoBcbGroup(BaseNamedTasksGroup):
    tasks = [task for task in constants.ALL_CODEX_TASKS if "bigcodebench" not in task]


@NamedTasksGroupRegistry.register("multipl-e-humaneval")
class MultiPlEHEGroup(BaseAverageNamedTasksGroup):
    tasks = [task for task in constants.MULTIPL_E_HE_TASKS]


@NamedTasksGroupRegistry.register("multipl-e-mbpp")
class MultiPlEMBPPGroup(BaseAverageNamedTasksGroup):
    tasks = [task for task in constants.MULTIPL_E_MBPP_TASKS]


@NamedTasksGroupRegistry.register("multipl-e-humaneval:n32")
class MultiPlEHEN32Group(BaseAverageNamedTasksGroup):
    tasks = [f'{task}:n32' for task in constants.MULTIPL_E_HE_TASKS]


@NamedTasksGroupRegistry.register("multipl-e-mbpp:n32")
class MultiPlEMBPPN32Group(BaseAverageNamedTasksGroup):
    tasks = [f'{task}:n32' for task in constants.MULTIPL_E_MBPP_TASKS]


@NamedTasksGroupRegistry.register("multipl-e-humaneval:n32:pass_at_16")
class MultiPlEHEN32PassAt16Group(BaseAverageNamedTasksGroup):
    tasks = [f'{task}:n32:pass_at_16' for task in constants.MULTIPL_E_HE_TASKS]


@NamedTasksGroupRegistry.register("multipl-e-mbpp:n32:pass_at_16")
class MultiPlEMBPPN32PassAt16Group(BaseAverageNamedTasksGroup):
    tasks = [f'{task}:n32:pass_at_16' for task in constants.MULTIPL_E_MBPP_TASKS]


@NamedTasksGroupRegistry.register("multipl-e-humaneval:n32:v2")
class MultiPlEHEN32V2Group(BaseAverageNamedTasksGroup):
    tasks = [f'{task}:n32:v2' for task in constants.MULTIPL_E_HE_TASKS]


@NamedTasksGroupRegistry.register("multipl-e-mbpp:n32:v2")
class MultiPlEMBPPN32V2Group(BaseAverageNamedTasksGroup):
    tasks = [f'{task}:n32:v2' for task in constants.MULTIPL_E_MBPP_TASKS]


@NamedTasksGroupRegistry.register("multipl-e-humaneval:n32:v2:pass_at_16")
class MultiPlEHEN32V2PassAt16Group(BaseAverageNamedTasksGroup):
    tasks = [f'{task}:n32:v2:pass_at_16' for task in constants.MULTIPL_E_HE_TASKS]


@NamedTasksGroupRegistry.register("multipl-e-mbpp:n32:v2:pass_at_16")
class MultiPlEMBPPN32V2PassAt16Group(BaseAverageNamedTasksGroup):
    tasks = [f'{task}:n32:v2:pass_at_16' for task in constants.MULTIPL_E_MBPP_TASKS]


@NamedTasksGroupRegistry.register("fim")
class FimGroup(BaseAverageNamedTasksGroup):
    tasks = [f'{task}:temp0.2' for task in constants.FIM_TASKS]


@NamedTasksGroupRegistry.register("fim::olmo3")
class FimOLMo3Group(BaseAverageNamedTasksGroup):
    tasks = [f'{task}::olmo3' for task in constants.FIM_TASKS]


@NamedTasksGroupRegistry.register("crux-eval")
class CruxEvalGroup(BaseAverageNamedTasksGroup):
    tasks = [task for task in constants.CRUX_EVAL_TASKS]


@NamedTasksGroupRegistry.register("mt_mbpp")
class MtMbppGroup(BaseAverageNamedTasksGroup):
    # this is legacy, no need to average it
    tasks = [task for task in constants.MULTILINGUAL_MBPP_TASKS]


@NamedTasksGroupRegistry.register("mt_mbpp_v2fix")
class MtMbppV2fixGroup(BaseAverageNamedTasksGroup):
    tasks = [task for task in constants.MULTILINGUAL_MBPP_TASKS_V2]


@NamedTasksGroupRegistry.register("bbh:cot::hamish_zs_reasoning")
class BBHHamishZSReasoningGroup(BaseAverageNamedTasksGroup):
    tasks = [f"bbh_{category}:cot::hamish_zs_reasoning" for category in constants.BBH_TASKS]


@NamedTasksGroupRegistry.register("bbh:cot::olmo3:thinker")
class BBHOLMo3ThinkerGroup(BaseAverageNamedTasksGroup):
    tasks = [f"bbh_{category}:cot::olmo3:thinker" for category in constants.BBH_TASKS]


@NamedTasksGroupRegistry.register("ifeval_mt::tulu-thinker")
class IFEvalMTThinkerGroup(BaseAverageNamedTasksGroup):
    tasks = [f"ifeval_mt_{task_type}::tulu-thinker" for task_type in constants.IFEVAL_MT_TASKS]


@NamedTasksGroupRegistry.register("multiturn_alpacaeval::tulu")
class AlpacaEvalMTGroup(BaseAverageNamedTasksGroup):
    tasks = [f"multiturn_alpacaeval_{task_type}::tulu" for task_type in constants.MULTITURN_ALPACAEVAL_TASKS]


@NamedTasksGroupRegistry.register("styled_popqa::tulu-thinker")
class StyledPopQAThinkerGroup(BaseAverageNamedTasksGroup):
    tasks = [f"styled_popqa_{task_type}::tulu-thinker" for task_type in constants.STYLED_TASKS_POPQA]


@NamedTasksGroupRegistry.register("styled_math500::tulu-thinker")
class StyledMath500ThinkerGroup(BaseAverageNamedTasksGroup):
    tasks = [f"styled_math500_{task_type}::tulu-thinker" for task_type in constants.STYLED_TASKS]


@NamedTasksGroupRegistry.register("styled_alpacaeval::tulu-thinker")
class StyledAlpacaEvalThinkerGroup(BaseAverageNamedTasksGroup):
    tasks = []
    for task_type in constants.STYLED_TASKS:
        for reference_set in ["og", "new"]:
            tasks += [f"styled_alpacaeval_{task_type}_{reference_set}_ref::tulu-thinker"]


@NamedTasksGroupRegistry.register("omega:0-shot-chat")
class Omega0ShotCoTGroup(BaseAverageNamedTasksGroup):
    tasks = []
    for broad_cate in constants.OMEGA_SUB_CATEGORIES:
        if broad_cate == "explorative":
            target_splits = ["test_in", "test_out"]
        else:
            target_splits = ["test"]
        for sub_cate in constants.OMEGA_SUB_CATEGORIES[broad_cate]:
            for target_split in target_splits:
                tasks += [f"omega_{broad_cate}_{sub_cate}_{target_split}:0-shot-chat"]


def make_helmet_group(helmet_length: int) -> Type[BaseAverageNamedTasksGroup]:
    class HelmetGroup(BaseAverageNamedTasksGroup):
        tasks = [
            task
            for group_name, tasks in constants.HELMET_SUITES.items()
            for task in tasks
            if group_name.endswith(f"__{helmet_length}::suite") and not group_name.startswith("helmet_all")
        ]

    return HelmetGroup


for helmet_length in (int(2**i) for i in range(13, 18)):
    NamedTasksGroupRegistry.register(f"helmet:{helmet_length // 2 ** 10}k")(make_helmet_group(helmet_length))


def make_ruler_group(ruler_length: int) -> Type[BaseAverageNamedTasksGroup]:
    class RULERGroup(BaseAverageNamedTasksGroup):
        tasks = [
            task
            for group_name, tasks in constants.RULER_SUITES.items()
            for task in tasks
            if group_name.endswith(f"__{ruler_length}::suite") and not group_name.startswith("ruler_all")
        ]

    return RULERGroup


for ruler_length in (int(2**i) for i in range(12, 18)):
    NamedTasksGroupRegistry.register(f"ruler:{ruler_length // 2 ** 10}k")(make_ruler_group(ruler_length))

@NamedTasksGroupRegistry.register("minerva:bpb")
class MinervaBpbGroup(BaseAverageNamedTasksGroup):
    tasks = [f"{subtask}:bpb::olmes" for subtask in constants.ALL_MINERVA_TASKS]


# Task macro averages
@NamedTasksGroupRegistry.register("olmo3:dev:1b:math:bpb")
class Olmo3Dev1bMathBpbGroup(BaseAverageOfAveragesNamedTasksGroup):
    tasks = [
        # Math
        MinervaBpbGroup(),
    ]


@NamedTasksGroupRegistry.register("olmo3:dev:1b:code:bpb")
class Olmo3Dev1bCodeBpbGroup(BaseAverageOfAveragesNamedTasksGroup):
    tasks = [
        # Code
        "codex_humaneval:3shot:bpb::none",
        "mbpp:3shot:bpb::none",
        MtMbppV2fixGroup(),
    ]


@NamedTasksGroupRegistry.register("olmo3:dev:1b:qa:rc")
class Olmo3Dev1bQaRcGroup(BaseAverageOfAveragesNamedTasksGroup):
    tasks = [
        # Core OLMES
        ARCRCFullGroup(),
        MMLURCGroup(),
        "csqa:rc::olmes:full",
        "hellaswag:rc::olmes:full",
        "winogrande:rc::olmes:full",
        "socialiqa:rc::olmes:full",
        "piqa:rc::olmes:full",

        # Gen OLMES
        "coqa:rc::gen2mc",
        "drop:rc::gen2mc",
        "jeopardy:rc::gen2mc",
        "naturalqs:rc::gen2mc",
        "squad:rc::gen2mc",

        # New OLMo 3
        "sciq:rc::olmo3",
        "qasper_yesno:rc::olmes",
        BasicRCGroup(),
        "lab_bench_dbqa",
        "lab_bench_protocolqa",
        "lambada",
        "medmcqa:rc::none",
        "medqa_en:rc::none",
        "sciriff_yesno:rc::olmes",
    ]


@NamedTasksGroupRegistry.register("olmo3:dev:1b:bpb")
class Olmo3Dev1bBpbGroup(BaseAverageOfAveragesNamedTasksGroup):
    tasks = [
        # Core OLMES
        "arc:bpb::full$",
        "mmlu:bpb$",
        "csqa:bpb::olmes:full",
        "hellaswag:bpb::olmes:full",
        "winogrande:bpb::olmes:full",
        "socialiqa:bpb::olmes:full",
        "piqa:bpb::olmes:full",

        # Gen OLMES
        "coqa:bpb::gen2mc",
        "drop:bpb::gen2mc",
        "jeopardy:bpb::gen2mc",
        "naturalqs:bpb::gen2mc",
        "squad:bpb::gen2mc",

        # Math
        MinervaBpbGroup(),

        # Code
        Olmo3Dev1bCodeBpbGroup(),

        # New OLMo 3
        "sciq:bpb::olmo3",
        "qasper_yesno:bpb::olmes",
        "basic_skills:bpb::olmes",
        "lab_bench_dbqa:bpb",
        "lab_bench_protocolqa:bpb",
        "lambada:bpb",
        "medmcqa:bpb::none",
        "medqa_en:bpb::none",
        "sciriff_yesno:bpb::olmes",
        "ultrachat_masked_ppl",
        "wildchat_masked_ppl",
    ]


@NamedTasksGroupRegistry.register("olmo3:dev:7b:math")
class Olmo3Dev7bMathGroup(BaseAverageOfAveragesNamedTasksGroup):
    tasks = [
        # Math
        "gsm8k::olmes",
        GsmSymbGroup(),
        MinervaGroup(),
    ]


@NamedTasksGroupRegistry.register("olmo3:dev:7b:math:v1")
class Olmo3Dev7bMathV1Group(BaseAverageOfAveragesNamedTasksGroup):
    tasks = [
        # Math
        "gsm8k::olmo3:n8",
        GsmSymbN8Group(),
        MinervaN4Group(),
    ]


@NamedTasksGroupRegistry.register("olmo3:dev:7b:math:v2")
class Olmo3Dev7bMathV2Group(BaseAverageOfAveragesNamedTasksGroup):
    tasks = [
        # Math
        "gsm8k::olmo3:n8:v2",
        GsmSymbN8V2Group(),
        MinervaN4V2Group(),
    ]


@NamedTasksGroupRegistry.register("olmo3:dev:7b:code_gen")
class Olmo3Dev7bCodeGenGroup(BaseAverageOfAveragesNamedTasksGroup):
    tasks = [
        "bigcodebench:3shot::olmo3",
        "codex_humaneval:3shot::olmo3",
        "deepseek_leetcode::olmo3",
        "ds1000:3shot::olmo3",
        "mbpp:3shot::olmo3",
        MultiPlEHEGroup(),
        MultiPlEMBPPGroup(),
        # "crux-eval$", # we noticed I/O scores are noisy, so we don't include in the average
    ]


@NamedTasksGroupRegistry.register("olmo3:dev:7b:code_gen:v1")
class Olmo3Dev7bCodeGenV1Group(BaseAverageOfAveragesNamedTasksGroup):
    tasks = [
        "bigcodebench:3shot::olmo3",
        "codex_humaneval:3shot::olmo3:n32",
        "deepseek_leetcode::olmo3:n32",
        "ds1000:3shot::olmo3",
        "mbpp:3shot::olmo3:n32",
        MultiPlEHEN32Group(),
        MultiPlEMBPPN32Group(),
    ]


@NamedTasksGroupRegistry.register("olmo3:dev:7b:code_gen_mini:v1:n32:pass_at_16")
class Olmo3Dev7bCodeGenMiniV1N32PassAt16Group(BaseAverageOfAveragesNamedTasksGroup):
    tasks = [
        # We only use a subset of code gen benchmarks for pass@k for speed
        "deepseek_leetcode::olmo3:n32:pass_at_16",
        "codex_humaneval:3shot::olmo3:n32:pass_at_16",
        "mbpp:3shot::olmo3:n32:pass_at_16",
        MultiPlEHEN32PassAt16Group(),
        MultiPlEMBPPN32PassAt16Group(),
    ]


@NamedTasksGroupRegistry.register("olmo3:dev:7b:code_gen:v2")
class Olmo3Dev7bCodeGenV2Group(BaseAverageOfAveragesNamedTasksGroup):
    tasks = [
        "bigcodebench:3shot::olmo3:v2",
        "codex_humaneval:3shot::olmo3:n32:v2",
        "deepseek_leetcode::olmo3:n32:v2",
        "ds1000:3shot::olmo3:v2",
        "mbpp:3shot::olmo3:n32:v2",
        MultiPlEHEN32V2Group(),
        MultiPlEMBPPN32V2Group(),
    ]


@NamedTasksGroupRegistry.register("olmo3:dev:7b:code_gen_mini:v2:n32:pass_at_16")
class Olmo3Dev7bCodeGenMiniV2N32PassAt16Group(BaseAverageOfAveragesNamedTasksGroup):
    tasks = [
        # We only use a subset of code gen benchmarks for pass@k for speed
        "deepseek_leetcode::olmo3:n32:v2:pass_at_16",
        "codex_humaneval:3shot::olmo3:n32:v2:pass_at_16",
        "mbpp:3shot::olmo3:n32:v2:pass_at_16",
        MultiPlEHEN32V2PassAt16Group(),
        MultiPlEMBPPN32V2PassAt16Group(),
    ]


@NamedTasksGroupRegistry.register("olmo3:dev:7b:code_fim")
class Olmo3Dev7bCodeFimGroup(BaseAverageOfAveragesNamedTasksGroup):
    tasks = [
        # Code
        FimOLMo3Group(),
    ]


@NamedTasksGroupRegistry.register("olmo3:dev:7b:gen")
class Olmo3Dev7bGenGroup(BaseAverageOfAveragesNamedTasksGroup):
    tasks = [
        "hellaswag:rc::xlarge",
        "winogrande:rc::xlarge",
        "lambada",
        BasicRCGroup(),
        "drop::xlarge",
        "jeopardy::xlarge",
        "naturalqs::xlarge",
        "squad::xlarge",
        "coqa::xlarge",
    ]


@NamedTasksGroupRegistry.register("olmo3:dev:7b:mcqa:stem")
class Olmo3Dev7bMcqaSTEMGroup(BaseAverageOfAveragesNamedTasksGroup):
    tasks = [
        ARCMCXlargeGroup(),
        MMLUStemMCGroup(),
        "medmcqa:mc::none",
        "medqa_en:mc::none",
        "sciq:mc::xlarge",
        # "lab_bench_dbqa:mc", # too noisy to include in macro-average
        # "lab_bench_protocolqa:mc", # too noisy to include in macro-average
    ]


@NamedTasksGroupRegistry.register("olmo3:dev:7b:mcqa:non_stem")
class Olmo3Dev7bMcqaNonSTEMGroup(BaseAverageOfAveragesNamedTasksGroup):
    tasks = [
        MMLUHumanitiesMCGroup(),
        MMLUSocialSciencesMCGroup(),
        MMLUOtherMCGroup(),
        "csqa:mc::xlarge",
        "piqa:mc::xlarge",
        "socialiqa:mc::xlarge",
        "coqa:mc::gen2mc",
        "drop:mc::gen2mc",
        "jeopardy:mc::gen2mc",
        "naturalqs:mc::gen2mc",
        "squad:mc::gen2mc",
    ]


# # # # # # # # # # # # # # # DISPLAY TASK GROUPS # # # # # # # # # # # # # # # # #
#  These are just shortcuts to display many metrics at once. no need to average.  #
# # # # # # # # # # # # # # # # # # # # # # # # # # # # # # # # # # # # # # # # # #


@NamedTasksGroupRegistry.register("olmo2:paper")
class Olmo2PaperGroup(BaseNamedTasksWithNoAverageGroup):
    tasks = [
        "arc_challenge:rc::olmes",
        "arc_challenge:mc::olmes",
        "hellaswag:rc::olmes",
        "hellaswag:mc::olmes",
        "winogrande:rc::olmes",
        "winogrande:mc::olmes",
        "naturalqs::olmes",
        "drop::olmes",
        AgiEvalGroup(),
        "gsm8k::olmes",
        MMLUMCGroup(),
        MMLURCGroup(),
        CoreMCGroup(),
        MMLUProMCGroup(),
        "triviaqa::olmes"
    ]


@NamedTasksGroupRegistry.register("olmo2:dev:7b")
class Olmo2Dev7bGroup(BaseNamedTasksWithNoAverageGroup):
    tasks = [
        "arc_challenge:mc::olmes",
        "arc_easy:mc::olmes",
        "hellaswag:mc::olmes",
        "naturalqs::olmes",
        "gsm8k::olmo1",
        MMLUMCGroup(),
        CoreMCGroup(),
        GenGroup(),
    ]


@NamedTasksGroupRegistry.register("olmo2:dev:1b")
class Olmo2Dev1bGroup(BaseNamedTasksWithNoAverageGroup):
    tasks = [
        "arc_challenge:rc::olmes",
        "arc_easy:rc::olmes",
        "hellaswag:rc::olmes",
        "gsm8k::olmo1",
        MMLURCGroup(),
        CoreRCGroup(),
    ]


@NamedTasksGroupRegistry.register("olmo3:dev:1b:main")
class Olmo3Dev1bMainGroup(BaseNamedTasksWithNoAverageGroup):
    tasks = [
        # re.compile(r"^olmo3:dev:1b:macro:w_avg$"),
        Olmo3Dev1bMathBpbGroup(),
        Olmo3Dev1bCodeBpbGroup(),
        Olmo3Dev1bQaRcGroup(),
        ARCRCFullGroup(),
        "hellaswag:rc::olmes:full",
        BasicRCGroup(),
        MtMbppV2fixGroup(),
        MMLURCGroup(),
        MMLUBpbGroup(),
        "codex_humaneval:3shot:bpb::none",
        "mbpp:3shot:bpb::none",
        MinervaBpbGroup()
    ]


@NamedTasksGroupRegistry.register("olmo3:dev:1b:main:hf")
class Olmo3Dev1bMainHFGroup(BaseNamedTasksWithNoAverageGroup):
    tasks = [
        "ultrachat_masked_ppl",
        "wildchat_masked_ppl",
    ]


@NamedTasksGroupRegistry.register("olmo3:dev:7b:main")
class Olmo3Dev7bMainGroup(BaseNamedTasksWithNoAverageGroup):
    tasks = [
        # re.compile(r"^olmo3:dev:7b:macro:w_avg$"),
        Olmo3Dev7bMcqaSTEMGroup(),
        Olmo3Dev7bMcqaNonSTEMGroup(),
        Olmo3Dev7bGenGroup(),
        Olmo3Dev7bMathGroup(),
        Olmo3Dev7bCodeGenGroup(),
        Olmo3Dev7bCodeFimGroup(),
        ARCMCXlargeGroup(),
        MMLUMCGroup(),
        GenXlargeGroup(),
        BasicRCGroup(),
        "gsm8k::olmes",
        GsmSymbGroup(),
        MinervaGroup(),
        "codex_humaneval:3shot::olmo3",
        "mbpp:3shot::olmo3",
        MultiPlEHEGroup(),
        MultiPlEMBPPGroup(),
        CruxEvalGroup(),
    ]


@NamedTasksGroupRegistry.register("olmo3:dev:7b:main:v1")
class Olmo3Dev7bV1MainGroup(BaseNamedTasksWithNoAverageGroup):
    tasks = [
        Olmo3Dev7bMcqaSTEMGroup(),
        Olmo3Dev7bMcqaNonSTEMGroup(),
        Olmo3Dev7bGenGroup(),
        Olmo3Dev7bMathV1Group(),
        Olmo3Dev7bCodeGenV1Group(),
        Olmo3Dev7bCodeGenMiniV1N32PassAt16Group(),
        Olmo3Dev7bCodeFimGroup(),
        ARCMCXlargeGroup(),
        MMLUMCGroup(),
        GenXlargeGroup(),
        BasicRCGroup(),
        "gsm8k::olmo3:n8",
        GsmSymbN8Group(),
        GsmSymbN8PassAt4Group(),
        MinervaN4Group(),
        "minerva_math_500::olmo3:n32",
        "minerva_math_500::olmo3:n32:pass_at_16",
        "codex_humaneval:3shot::olmo3:n32",
        "mbpp:3shot::olmo3:n32",
        MultiPlEHEN32Group(),
        MultiPlEMBPPN32Group(),
        CruxEvalGroup(),
    ]


@NamedTasksGroupRegistry.register("olmo3:dev:7b:main:v2")
class Olmo3Dev7bV2MainGroup(BaseNamedTasksWithNoAverageGroup):
    tasks = [
        Olmo3Dev7bMcqaSTEMGroup(),
        Olmo3Dev7bMcqaNonSTEMGroup(),
        Olmo3Dev7bGenGroup(),
        Olmo3Dev7bMathV2Group(),
        Olmo3Dev7bCodeGenV2Group(),
        Olmo3Dev7bCodeGenMiniV2N32PassAt16Group(),
        Olmo3Dev7bCodeFimGroup(),
        ARCMCXlargeGroup(),
        MMLUMCGroup(),
        GenXlargeGroup(),
        BasicRCGroup(),
        "gsm8k::olmo3:n8:v2",
        GsmSymbN8V2Group(),
        GsmSymbN8V2PassAt4Group(),
        MinervaN4V2Group(),
        "minerva_math_500::olmo3:n32:v2",
        "minerva_math_500::olmo3:n32:v2:pass_at_16",
        "codex_humaneval:3shot::olmo3:n32:v2",
        "mbpp:3shot::olmo3:n32:v2",
        MultiPlEHEN32V2Group(),
        MultiPlEMBPPN32V2Group(),
        CruxEvalGroup(),
    ]


# This is a legacy group, please use the "v1" version!
@NamedTasksGroupRegistry.register("olmo3:dev:midtrain:v0")
class Olmo3DevMidtrainV0MainGroup(BaseNamedTasksWithNoAverageGroup):
    tasks = [
        # Everything in this task set is 0-shot (except PopQA)
        # "alpaca_eval_v3::hamish_zs_reasoning",
        "ifeval::hamish_zs_reasoning",
        "gsm8k::zs_cot_latex",  #### from adapt: to replace "gsm8k::hamish_zs_reasoning"
        MinervaHamishZSReasoningGroup(),
        "minerva_math_500::hamish_zs_reasoning",
        "aime::hamish_zs_reasoning",
        "codex_humanevalplus:0-shot-chat::tulu-thinker",
        "mbppplus:0-shot-chat::tulu-thinker",
        "livecodebench_codegeneration::tulu-thinker",
        BBHHamishZSReasoningGroup(),
        "zebralogic::hamish_zs_reasoning",
        "gpqa:0shot_cot::hamish_zs_reasoning", # requires 4096 context window
        "popqa::hamish_zs_reasoning",  #### from adapt: fix and test this guy.
        AgiEvalEnglishHamishZsReasoningGroup(),
        MMLUHamishZSReasoningGroup(),
    ]


@NamedTasksGroupRegistry.register("olmo3:dev:midtrain:v1")
class Olmo3DevMidtrainV1MainGroup(BaseNamedTasksWithNoAverageGroup):
    tasks = [
        # Everything in this task set is 0-shot
        "ifeval::hamish_zs_reasoning",
        StyledMath500ThinkerGroup(),
        "gsm8k::zs_cot_latex",  #### from adapt: to replace "gsm8k::hamish_zs_reasoning"
        MinervaHamishZSReasoningGroup(),
        "minerva_math_500::hamish_zs_reasoning",
        "aime::hamish_zs_reasoning",
        Omega0ShotCoTGroup(),
        "codex_humanevalplus:0-shot-chat::tulu-thinker",
        "mbppplus:0-shot-chat::tulu-thinker",
        "livecodebench_codegeneration::tulu-thinker",
        BBHOLMo3ThinkerGroup(),
        "zebralogic::hamish_zs_reasoning",
        "gpqa:0shot_cot::olmo3:thinker", # requires 4096 context window
        "popqa::olmo3:thinker",
        AgiEvalEnglishOLMo3ThinkerGroup(),
        MMLUOLMo3ThinkerGroup(),

        ### These are API-based evals. To prevent large OpenAI costs, we disable.
        # "alpaca_eval_v3::hamish_zs_reasoning",
        # AlpacaEvalMTGroup(), # from @victoriag these should only be run on LC models (requires 32K context length)
        # IFEvalMTThinkerGroup(), # task fails entirely, @victoriag currently debugging
        # "ifeval_ood::tulu-thinker", # this is held-out (for now?)
        # StyledAlpacaEvalThinkerGroup(),
        # StyledPopQAThinkerGroup(), ### too slow: https://beaker.allen.ai/orgs/ai2/workspaces/olmo-3-evals/work/01JZNDSP4K41GEDJHP5VSPSPVD
        # "simpleqa::tulu-thinker",

        ### Not implemented
        # cruxeval
        # gpqa diamond
        # AMC 22/23
        # adapt tool use benchmarks
        # adapt safety benchmarks
    ]<|MERGE_RESOLUTION|>--- conflicted
+++ resolved
@@ -182,22 +182,14 @@
             filtered_rows.add(col=self.name, row=row.name, val=average)
 
         return filtered_rows
-<<<<<<< HEAD
-=======
-
->>>>>>> 5939e03d
 
 
 class BaseNamedTasksWithNoAverageGroup(BaseAverageOfAveragesNamedTasksGroup):
     """
     Base class for tasks "views". In a task view, only the child tasks are averages
 
-<<<<<<< HEAD
     For example, "olmo3:dev:7b:main" is not a average,
     but contains "olmo3:dev:7b:mcqa" and "mmlu:mc" are task averages.
-=======
-    For example, "olmo3:dev:7b:main" is not a average, but contains "olmo3:dev:7b:mcqa" and "mmlu:mc" are task averages.
->>>>>>> 5939e03d
     """
     def combine(self, results: MiniFrame) -> MiniFrame:
         # Compute all the task averages;
