--- conflicted
+++ resolved
@@ -168,11 +168,8 @@
             if os.path.exists(generation_config_file):
                 with open(generation_config_file, "r") as f:
                     generation_config = json.load(f)
-<<<<<<< HEAD
-=======
 
             # @soldni: this is to stop type checking from complaining
->>>>>>> a091ef59
             assert isinstance(generation_config, dict), "generation_config.json should be a dictionary"
 
             if "eos_token_id" in generation_config and "pad_token_id" not in generation_config:
@@ -529,17 +526,9 @@
         for cluster in get_matching_clusters(beaker_cluster):
             gantry_flags.append(f"--cluster {cluster}")
 
-<<<<<<< HEAD
-        install_flash_attention = (
-            "uv sync --no-build-isolation-package flash-attn &&"
-            if olmo_type == "olmo-core-v2"
-            else ""
-        )
-=======
         install_flash_attention = ""
         if experimental_with_flash_attn and olmo_type == "olmo-core-v2":
             install_flash_attention = "pip install --no-build-isolation-package flash-attn &&"
->>>>>>> a091ef59
 
         remote_command = [
             "pip install uv && uv pip install . --system &&",
