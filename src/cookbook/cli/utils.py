--- conflicted
+++ resolved
@@ -296,7 +296,7 @@
         raise ImportError("beaker-py must be installed to use this function")
 
     client = beaker.Beaker.from_env(default_workspace=workspace)
-    full_secret_name = f"{client.user_name}_{secret_name}"
+    full_secret_name = f"{get_beaker_user()}_{secret_name}"
     try:
         client.secret.get(full_secret_name)
         write_secret = False
@@ -354,14 +354,10 @@
         raise ImportError("beaker-py must be installed to use this function")
 
     client = beaker.Beaker.from_env()
-<<<<<<< HEAD
     if beaker_version.major > 1:
         return client.user_name
     else:
         return client.account.name  # pyright: ignore
-=======
-    return client.user_name
->>>>>>> 29b0594e
 
 
 @run_func_in_venv
@@ -376,7 +372,7 @@
         raise ImportError("beaker-py must be installed to use this function")
 
     client = beaker.Beaker.from_env(default_workspace=workspace)
-    full_secret_name = f"{client.user_name}_{secret_name}"
+    full_secret_name = f"{get_beaker_user()}_{secret_name}"
     try:
         client.secret.get(full_secret_name)
         return True
