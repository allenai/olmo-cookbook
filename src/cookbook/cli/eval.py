import json
import logging
import re
from typing import Optional

import click
from rich.table import Table
from rich.console import Console

from cookbook.cli.utils import (
    get_aws_access_key_id,
    get_aws_secret_access_key,
    get_huggingface_token,
)
from cookbook.constants import (
    ALL_DISPLAY_TASKS,
    ALL_NAMED_GROUPS,
    OLMO2_COMMIT_HASH,
    OLMO_CORE_COMMIT_HASH,
    OLMO_CORE_V2_COMMIT_HASH,
    OLMO_TYPES,
    OLMOE_COMMIT_HASH,
    TRANSFORMERS_COMMIT_HASH,
)
<<<<<<< HEAD
from cookbook.eval.conversion import convert_checkpoint
from cookbook.eval.datalake import AddToDashboard, RemoveFromDashboard
from cookbook.eval.evaluation import evaluate_checkpoint
from cookbook.eval.results import make_dashboard_table
=======
from cookbook.eval.conversion import run_checkpoint_conversion
from cookbook.eval.evaluation import evaluate_checkpoint
from cookbook.eval.results import make_dashboard_table
from cookbook.eval.datalake import FindExperiments, AddToDashboard, RemoveFromDashboard
>>>>>>> b4440fd4

logger = logging.getLogger(__name__)


@click.argument("input_dir", type=str)
@click.option("-t", "--olmo-type", type=click.Choice(OLMO_TYPES), required=True, help="Type of OLMo model")
@click.option("--huggingface-tokenizer", type=str, default=None, help="Huggingface tokenizer")
@click.option("--unsharded-output-dir", type=str, default=None, help="Unsharded output directory")
@click.option("--huggingface-output-dir", type=str, default=None, help="Huggingface output directory")
@click.option("--unsharded-output-suffix", type=str, default="unsharded", help="Unsharded output suffix")
@click.option("--huggingface-output-suffix", type=str, default="hf", help="Huggingface output suffix")
@click.option("--olmoe-commit-hash", type=str, default=OLMOE_COMMIT_HASH, help="OLMoE commit hash")
@click.option("--olmo2-commit-hash", type=str, default=OLMO2_COMMIT_HASH, help="OLMo2 commit hash")
@click.option("--olmo-core-commit-hash", type=str, default=OLMO_CORE_COMMIT_HASH, help="OLMo core commit hash")
@click.option(
    "--olmo-core-v2-commit-hash", type=str, default=OLMO_CORE_V2_COMMIT_HASH, help="OLMo core commit hash"
)
@click.option("--huggingface-transformers-commit-hash", type=str, default=TRANSFORMERS_COMMIT_HASH)
@click.option("--huggingface-token", type=str, default=get_huggingface_token(), help="Huggingface token")
@click.option("-b", "--use-beaker", is_flag=True, help="Use Beaker")
@click.option("--beaker-workspace", type=str, default="ai2/oe-data", help="Beaker workspace")
@click.option("--beaker-priority", type=str, default="high", help="Beaker priority")
@click.option("--beaker-cluster", type=str, default="aus", help="Beaker cluster")
@click.option("--beaker-allow-dirty", is_flag=True, help="Allow dirty Beaker workspace")
@click.option("--beaker-budget", type=str, default="ai2/oe-data", help="Beaker budget")
@click.option(
    "--beaker-preemptible/--no-beaker-preemptible", is_flag=True, help="Use preemptible instances for Beaker"
)
@click.option("--beaker-gpus", type=int, default=1, help="Number of GPUs for Beaker")
@click.option("--beaker-dry-run", is_flag=True, help="Dry run for Beaker")
@click.option("--use-system-python", is_flag=True, help="Whether to use system Python or a virtual environment")
@click.option(
    "--force-venv",
    is_flag=True,
    help="Force creation of new virtual environment",
    default=False,
)
@click.option(
    "--env-name",
    type=str,
    default="oe-conversion-venv",
    help="Name of the environment to use for conversion",
)
<<<<<<< HEAD
@click.option(
    "--max-sequence-length",
    type=int,
    default=None,
    help="Maximum sequence length of the model (olmo-core only)",
)
def convert(
=======
def convert_checkpoint(
>>>>>>> b4440fd4
    beaker_allow_dirty: bool,
    beaker_budget: str,
    beaker_cluster: str,
    beaker_dry_run: bool,
    beaker_gpus: int,
    beaker_priority: str,
    beaker_workspace: str,
    force_venv: bool,
    huggingface_output_dir: Optional[str],
    huggingface_output_suffix: str,
    huggingface_token: Optional[str],
    huggingface_tokenizer: Optional[str],
    input_dir: str,
    olmo2_commit_hash: str,
    olmo_type: str,
    olmoe_commit_hash: str,
    olmo_core_commit_hash: str,
    olmo_core_v2_commit_hash: str,
    huggingface_transformers_commit_hash: str,
    unsharded_output_dir: Optional[str],
    unsharded_output_suffix: str,
    use_system_python: bool,
    use_beaker: bool,
    env_name: str,
    beaker_preemptible: bool,
    max_sequence_length: Optional[int] = None,
):
    run_checkpoint_conversion(
        beaker_allow_dirty=beaker_allow_dirty,
        beaker_budget=beaker_budget,
        beaker_cluster=beaker_cluster,
        beaker_dry_run=beaker_dry_run,
        beaker_gpus=beaker_gpus,
        beaker_preemptible=beaker_preemptible,
        beaker_priority=beaker_priority,
        beaker_workspace=beaker_workspace,
        huggingface_output_dir=huggingface_output_dir,
        huggingface_output_suffix=huggingface_output_suffix,
        huggingface_token=huggingface_token,
        huggingface_tokenizer=huggingface_tokenizer,
        huggingface_transformers_commit_hash=huggingface_transformers_commit_hash,
        input_dir=input_dir.rstrip("/"),
        olmo_core_commit_hash=olmo_core_commit_hash,
        olmo_core_v2_commit_hash=olmo_core_v2_commit_hash,
        olmo_type=olmo_type,
        olmo2_commit_hash=olmo2_commit_hash,
        olmoe_commit_hash=olmoe_commit_hash,
        python_venv_force=force_venv,
        python_venv_name=env_name,
        unsharded_output_dir=unsharded_output_dir,
        unsharded_output_suffix=unsharded_output_suffix,
        use_beaker=use_beaker,
        use_system_python=use_system_python,
        max_sequence_length=max_sequence_length,
    )


@click.argument("checkpoint_path", type=str)
@click.option("-a", "--add-bos-token", is_flag=True, help="Add BOS token")
@click.option(
    "-c",
    "--cluster",
    type=str,
    default="h100",
    help="Set cluster (aus for Austin, sea for Seattle, goog for Google, or provide specific cluster name)",
)
@click.option("-d", "--dashboard", type=str, default="generic", help="Set dashboard name")
@click.option("-b", "--budget", type=str, default="ai2/oe-data", help="Set budget")
@click.option("-w", "--workspace", type=str, default="ai2/oe-data", help="Set workspace")
@click.option(
    "-t",
    "--tasks",
    type=str,
    multiple=True,
    help=(
        "Set specific tasks or tasks groups. Can be specified multiple times. "
        f"Tasks groups are: {', '.join(ALL_NAMED_GROUPS)}"
    ),
)
@click.option(
    "-p",
    "--partition-size",
    type=int,
    default=0,
    help="How many tasks to evaluate in parallel. Set to 0 (default) to evaluate all tasks in sequence.",
)
@click.option(
    "-y",
    "--priority",
    type=click.Choice(["low", "normal", "high", "urgent"]),
    default="normal",
    help="Set priority for evaluation jobs.",
)
@click.option("-n", "--num-gpus", type=int, default=1, help="Set number of GPUs")
@click.option(
    "-x",
    "--extra-args",
    type=str,
    default="",
    help="Extra arguments to pass to oe-eval toolkit",
)
@click.option("-r", "--dry-run", is_flag=True, help="Dry run (do not launch jobs)")
@click.option(
    "-s",
    "--huggingface-secret",
    type=str,
    default=get_huggingface_token(),
    help="Beaker secret to use for Hugging Face access",
)
@click.option(
    "-j",
    "--aws-access-key-id",
    type=str,
    default=get_aws_access_key_id(),
    help="AWS access key ID to use for S3 access",
)
@click.option(
    "-k",
    "--aws-secret-access-key",
    type=str,
    default=get_aws_secret_access_key(),
    help="AWS secret access key to use for S3 access",
)
@click.option("-l", "--gantry-args", type=str, default="", help="Extra arguments to pass to Gantry")
@click.option("-i", "--beaker-image", type=str, default=None, help="Beaker image to use for evaluation")
@click.option(
    "-z",
    "--batch-size",
    type=int,
    default=0,
    help="Set batch size for inference; if 0, use default batch size",
)
@click.option(
    "-o",
    "--remote-output-prefix",
    type=str,
    default="s3://ai2-llm/evaluation",
    help="Set remote output directory",
)
@click.option(
    "-v",
    "--model-backend",
    type=click.Choice(["hf", "vllm"]),
    default="vllm",
    help="Model backend (hf for Hugging Face, vllm for vLLM)",
)
@click.option("-g", "--use-gantry", is_flag=True, help="Submit jobs with gantry directly.")
@click.option(
    "--oe-eval-commit",
    type=str,
    default=None,
    help="Commit hash of the oe-eval toolkit to use; if not provided, use the latest commit",
)
@click.option(
    "--force-venv",
    is_flag=True,
    help="Force creation of new virtual environment",
    default=False,
)
@click.option(
    "--env-name",
    type=str,
    default="oe-eval-venv",
    help="Name of the environment to use for evaluation",
)
@click.option(
    "--vllm-memory-utilization",
    default=0.8,
    type=click.FloatRange(0.0, 1.0),
    help="Memory utilization for vLLM models, as a fraction of total GPU memory (between 0 and 1)",
)
@click.option(
    "--vllm-for-mc/--no-vllm-for-mc",
    default=True,
    type=bool,
    help="Whether to use hack for vLLM models for multiple choice tasks",
)
@click.option(
    "--compute-gold-bpb/--no-compute-gold-bpb",
    default=True,
    type=bool,
    help="Whether to compute gold BPB when evaluating generative tasks.",
)
@click.option(
    "--model-args",
    type=str,
    default="",
    help="Extra arguments to pass to the model",
)
@click.option(
    "--vllm-use-v1-spec/--no-vllm-use-v1-spec",
    default=False,
    type=bool,
    help="Whether to use v1 spec for vLLM models",
)
def evaluate_model(
    oe_eval_commit: str,
    checkpoint_path: str,
    aws_access_key_id: str,
    aws_secret_access_key: str,
    workspace: str,
    cluster: str,
    huggingface_secret: str,
    add_bos_token: bool,
    budget: str,
    priority: str,
    num_gpus: int,
    dashboard: str,
    model_backend: str,
    tasks: list[str],
    partition_size: int,
    remote_output_prefix: str,
    extra_args: str,
    batch_size: int,
    dry_run: bool,
    beaker_image: str,
    use_gantry: bool,
    gantry_args: str,
    force_venv: bool,
    env_name: str,
    vllm_memory_utilization: float,
    vllm_for_mc: bool,
    compute_gold_bpb: bool,
    model_args: str,
    vllm_use_v1_spec: bool,
):
    """Evaluate a checkpoint using the oe-eval toolkit.
    This command will launch a job on Beaker to evaluate the checkpoint using the specified parameters.
    The evaluation results will be saved to the specified remote output prefix.
    """

    # Remove any escaped hyphens in extra_args
    extra_args = re.sub(r"\\-", "-", extra_args.strip())

    parsed_model_args: dict[str, str] = {}
    for arg in model_args.split(","):
        if not (arg := arg.strip()):
            continue
        key, value = arg.split("=")
        parsed_model_args[key] = value

    evaluate_checkpoint(
        oe_eval_commit=oe_eval_commit,
        checkpoint_path=checkpoint_path,
        aws_access_key_id=aws_access_key_id,
        aws_secret_access_key=aws_secret_access_key,
        workspace=workspace,
        cluster=cluster,
        huggingface_secret=huggingface_secret,
        add_bos_token=add_bos_token,
        budget=budget,
        priority=priority,
        num_gpus=num_gpus,
        dashboard=dashboard,
        model_backend=model_backend,
        tasks=tasks,
        partition_size=partition_size,
        remote_output_prefix=remote_output_prefix,
        extra_args=extra_args,
        batch_size=batch_size,
        dry_run=dry_run,
        beaker_image=beaker_image,
        use_gantry=use_gantry,
        gantry_args=gantry_args,
        python_venv_force=force_venv,
        python_venv_name=env_name,
        vllm_memory_utilization=vllm_memory_utilization,
        vllm_for_mc=vllm_for_mc,
        compute_gold_bpb=compute_gold_bpb,
        model_args=parsed_model_args,
        use_vllm_v1_spec=vllm_use_v1_spec,
    )


@click.option("-d", "--dashboard", type=str, required=True, help="Set dashboard name")
@click.option(
    "-m",
    "--models",
    type=str,
    multiple=True,
    default=None,
    help="Set specific models to show. Can be specified multiple times.",
)
@click.option(
    "-t",
    "--tasks",
    type=str,
    required=True,
    multiple=True,
)
@click.option(
    "-f",
    "--format",
    type=click.Choice(["json", "table"]),
    default="table",
    help="Output results in JSON format",
)
@click.option(
    "-s",
    "--sort-by",
    type=str,
    default="",
    help="Sort results by a specific column",
)
@click.option(
    "-f",
    "--force",
    is_flag=True,
    help="Force re-fetch results from the datalake",
)
def get_results(
    dashboard: str,
    models: list[str],
    tasks: list[str],
    format: str,
    sort_by: str,
    force: bool,
) -> None:

    all_metrics, all_averages = make_dashboard_table(
        dashboard=dashboard,
        show_rc=True,
        show_mc=True,
        show_generative=True,
        show_partial=True,
        average_mmlu=True,
        average_core=True,
        average_generative=True,
        show_bpb=False,
        force=force,
    )

    # if a task starts with *, it means it is a named group and we need to expand it
    tasks = [e for t in tasks for e in (ALL_NAMED_GROUPS.get(t.lstrip("*"), [t]) if t.startswith("*") else [t])]

    # after that, we check for task patterns
    task_patterns = [re.compile(t_) for task in tasks for t_ in ALL_DISPLAY_TASKS.get(task, [task])]
    results = (all_averages + all_metrics).keep_cols(*task_patterns)

    if len(models) > 0:
        results = results.keep_rows(*[re.compile(m) for m in models])

    # sort by provided column, or first column if not provided
    sort_by = sort_by or next(iter(results.columns))
    results = results.sort(col=sort_by, reverse=True)

    if format == "json":
        print(json.dumps(results._data))
    elif format == "table":
        results.show()
    else:
        raise ValueError(f"Invalid format: {format}")


@click.option("-d", "--dashboard", type=str, required=True, help="Set dashboard name")
@click.option(
    "-m",
    "--models",
    type=str,
    multiple=True,
    required=True,
    help="Models to add to the dashboard",
)
def add_to_dashboard(dashboard: str, models: list[str]) -> None:
    resp = AddToDashboard.prun(dashboard=[dashboard for _ in models], model_name=list(models))
    print(f"Added {len(resp)} models to the dashboard")


@click.option("-d", "--dashboard", type=str, required=True, help="Set dashboard name")
@click.option(
    "-m",
    "--models",
    type=str,
    required=True,
    multiple=True,
)
def remove_from_dashboard(dashboard: str, models: list[str]) -> None:
    resp = RemoveFromDashboard.prun(dashboard=[dashboard for _ in models], model_name=list(models))
    print(f"Removed {len(resp)} models from the dashboard")


@click.argument("subset_type", type=str)
@click.option("-t", "--task", type=str, multiple=True, help="List experiments for a given task")
def list_tasks(subset_type: str, task: list[str] | None):
    valid_tasks = [re.compile(t) for t in task] if task else []

    table = Table(title=f"Listing {subset_type.capitalize()} tasks")
    table.add_column("Group")
    table.add_column("Tasks")
    table.add_column("Count")

    assert subset_type in ['display', 'named'], f"Invalid task type: {subset_type}"

    for task_group, task_names in (ALL_DISPLAY_TASKS if subset_type == 'display' else ALL_NAMED_GROUPS).items():
        if len(valid_tasks) > 0:
            valid_task_in_key = any(v.search(task_group) for v in valid_tasks)
            valid_task_in_names = any(v.search(name) for v in valid_tasks for name in task_names)
            if not valid_task_in_key and not valid_task_in_names:
                continue
        table.add_row(task_group, "\n".join(task_names), f"{len(task_names):,}")

    console = Console()
    console.print(table)


@click.option("-m", "--model", type=str, required=True, help="List models for a given suite")
@click.option("-t", "--task", type=str, multiple=True, help="List experiments for a given task")
def list_all_experiments(model: str, task: list[str] | None) -> None:
    experiments = FindExperiments.run(model_name=model)
    valid_tasks = [re.compile(t) for t in task] if task else []

    table = Table()
    table.add_column("Experiment ID")
    table.add_column("Model Name")
    table.add_column("Task Name")
    table.add_column("Tags")
    table.add_column("Count")
    for experiment in experiments:
        tasks_in_experiment = experiment.task_name.split(",")
        if valid_tasks:
            tasks_in_experiment = [t for t in tasks_in_experiment if any(v.search(t) for v in valid_tasks)]

        if len(tasks_in_experiment) == 0:
            continue

        table.add_row(
            experiment.experiment_id,
            experiment.model_name,
            "\n".join(tasks_in_experiment),
            "\n".join(map(str, experiment.tags)),
            f"{len(tasks_in_experiment):,}",
        )

    console = Console()
    console.print(table)

@click.group()
def cli():
    pass


cli.command("convert")(convert_checkpoint)
cli.command("evaluate")(evaluate_model)
cli.command("results")(get_results)
cli.command("list")(list_tasks)
cli.command("experiments")(list_all_experiments)
cli.command("add-dashboard")(add_to_dashboard)
cli.command("remove-dashboard")(remove_from_dashboard)


if __name__ == "__main__":
    cli({})<|MERGE_RESOLUTION|>--- conflicted
+++ resolved
@@ -22,17 +22,11 @@
     OLMOE_COMMIT_HASH,
     TRANSFORMERS_COMMIT_HASH,
 )
-<<<<<<< HEAD
-from cookbook.eval.conversion import convert_checkpoint
-from cookbook.eval.datalake import AddToDashboard, RemoveFromDashboard
-from cookbook.eval.evaluation import evaluate_checkpoint
-from cookbook.eval.results import make_dashboard_table
-=======
+
 from cookbook.eval.conversion import run_checkpoint_conversion
 from cookbook.eval.evaluation import evaluate_checkpoint
 from cookbook.eval.results import make_dashboard_table
 from cookbook.eval.datalake import FindExperiments, AddToDashboard, RemoveFromDashboard
->>>>>>> b4440fd4
 
 logger = logging.getLogger(__name__)
 
@@ -76,17 +70,13 @@
     default="oe-conversion-venv",
     help="Name of the environment to use for conversion",
 )
-<<<<<<< HEAD
 @click.option(
     "--max-sequence-length",
     type=int,
     default=None,
     help="Maximum sequence length of the model (olmo-core only)",
 )
-def convert(
-=======
 def convert_checkpoint(
->>>>>>> b4440fd4
     beaker_allow_dirty: bool,
     beaker_budget: str,
     beaker_cluster: str,
