--- conflicted
+++ resolved
@@ -5,10 +5,6 @@
 
 import click
 from rich.console import Console
-<<<<<<< HEAD
-from rich.pretty import pprint
-=======
->>>>>>> 171a0d0e
 from rich.table import Table
 
 from cookbook.cli.utils import (
@@ -32,10 +28,6 @@
 from cookbook.eval.conversion_from_hf import run_checkpoint_conversion_from_hf
 from cookbook.eval.datalake import AddToDashboard, FindExperiments, RemoveFromDashboard
 from cookbook.eval.evaluation import evaluate_checkpoint
-<<<<<<< HEAD
-from cookbook.eval.named_tasks import BaseNamedTasksGroup, NamedTasksGroupRegistry
-from cookbook.eval.results import make_dashboard_table, print_missing_tasks
-=======
 from cookbook.eval.named_tasks import NamedTasksGroupRegistry
 from cookbook.eval.results import (
     find_missing_tasks,
@@ -43,7 +35,6 @@
     make_results_from_dashboard,
     print_missing_tasks,
 )
->>>>>>> 171a0d0e
 
 logger = logging.getLogger(__name__)
 
@@ -595,26 +586,11 @@
             name_suffix=name_suffix.strip(),
         )
 
-<<<<<<< HEAD
-        # Call the dashboard to get all the missing results
-        missing_tasks = get_results(
-            dashboard,
-            model_name,
-            tasks,
-            format="return_missing",
-            sort_by="avg",
-            sort_column_name=None,
-            sort_descending=None,
-            force=False,
-            skip_on_fail=True,
-        )
-=======
         # to find what to backfill with, we get all results for this dashboard, then filter them
         # to match this model name, and finally find all missing tasks in results.
         dashboard_table = make_dashboard_table(dashboard=dashboard)
         results = make_results_from_dashboard(dashboard_table=dashboard_table, tasks=tasks, models=[model_name])
         missing_tasks = find_missing_tasks(results=results)
->>>>>>> 171a0d0e
 
         # Override our tasks with the missing set
         if missing_tasks and model_name in missing_tasks:
@@ -726,21 +702,6 @@
     force: bool,
     skip_on_fail: bool,
 ) -> None:
-<<<<<<< HEAD
-    # compile tasks names into regex patterns (if possible)
-    compiled_tasks = [re.compile(task) if re.escape(task) != task else task for task in tasks]
-
-    # we partition between single tasks and named groups; we also keep a set of all tasks names,
-    # which we will use later to print any missing tasks.
-    named_groups: list[BaseNamedTasksGroup] = []
-    columns_filter_tasks: list[str | re.Pattern] = compiled_tasks[:]
-    for compiled_task in compiled_tasks:
-        matching_groups = [NamedTasksGroupRegistry.get(ng) for ng in NamedTasksGroupRegistry.search(compiled_task)]
-        named_groups.extend(matching_groups)
-        columns_filter_tasks.extend(t for ng in matching_groups for t in ng.expanded_tasks)
-
-=======
->>>>>>> 171a0d0e
     # we get the metrics table from the datalake
     dashboard_table = make_dashboard_table(
         dashboard=dashboard,
@@ -759,18 +720,7 @@
     missing_tasks = find_missing_tasks(results=results)
 
     # we gotta let the user know if there are any missing tasks
-<<<<<<< HEAD
-    print_missing_tasks(
-        missing_tasks=missing_tasks,
-        rows_filter_models=rows_filter_models,
-        columns_filter_tasks=columns_filter_tasks,
-    )
-
-    if format == "return_missing":
-        return missing_tasks
-=======
     print_missing_tasks(missing_tasks=missing_tasks, models=models, tasks=tasks)
->>>>>>> 171a0d0e
 
     # okay we got all results! now time to sort them depending on the user's request
     try:
