--- conflicted
+++ resolved
@@ -43,33 +43,6 @@
     "basic_skills_string_operations_rc_5shot",
 ]
 
-<<<<<<< HEAD
-# these have to match aliases in oe-eval, NOT, display names in cookbook
-OLMO3_DEV_1B_TASKS = [
-    "arc_challenge:rc::olmes:full",
-    "arc_easy:rc::olmes:full",
-    "basic_skills:rc::olmes",
-    "codex_humaneval:3shot:bpb::none",
-    "coqa:rc::gen2mc",
-    "csqa:rc::olmes:full",
-    "drop:rc::gen2mc",
-    "hellaswag:rc::olmes:full",
-    "jeopardy:rc::gen2mc",
-    "lambada",
-    "mbpp:3shot:bpb::none",
-    "minerva_math::olmes",  # why is this not just called `minerva`, ugh...
-    "mmlu:rc",
-    "mt_mbpp",
-    "naturalqs:rc::gen2mc",
-    "piqa:rc::olmes:full",
-    "sciq::olmo1:full",
-    "socialiqa:rc::olmes:full",
-    "squad:rc::gen2mc",
-    "winogrande:rc::olmes:full",
-]
-=======
->>>>>>> 0dd7ca1e
-
 TASK_GROUPS: Dict[str, List[str]] = {
     "all": list(list_tasks()),
     "olmo2_dev_1b": OLMO2_DEV_1B_TASKS
