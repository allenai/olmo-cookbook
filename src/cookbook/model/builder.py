import logging
from dataclasses import dataclass
from typing import Dict, List, Optional

from olmo_core.data import (
    DataMix,
    NumpyDataLoaderConfig,
    NumpyDatasetConfig,
    NumpyDatasetType,
    TokenizerConfig,
)
from olmo_core.data.types import NumpyDatasetDType
from olmo_core.nn.transformer import TransformerConfig
from olmo_core.optim import AdamWConfig, CosWithWarmup, OptimGroupOverride
from olmo_core.train import Duration, TrainerConfig
from olmo_core.train.callbacks import (
    Callback,
    CheckpointerCallback,
    ConfigSaverCallback,
    DownstreamEvaluatorCallbackConfig,
    GarbageCollectorCallback,
    GPUMemoryMonitorCallback,
    GradClipperCallback,
    LMEvaluatorCallbackConfig,
    ProfilerCallback,
    SchedulerCallback,
    WandBCallback,
)

from cookbook.aliases import SourceInstance, WandbConfig
from cookbook.data.dataset import MixtureBuilder
from cookbook.model.config import (
    DefaultOptimizerProperties,
    ModelTrainConfig,
    SupportedTokenizers,
    WrappedTransformerConfig,
)
from cookbook.model.evaluators import DownstreamEvaluators

logger = logging.getLogger(__name__)


@dataclass
class TransformerConfigBuilder:
    """
    A builder class for configuring and creating a transformer model training configuration.

    Attributes:
        run_name (str): The name of the run.
        sources (List[SourceInstance]): A list of source instances.
        sequence_length (int): The sequence length for the model.
        max_target_sequence_length (int): The maximum target sequence length for the model.
        max_tokens (int): The maximum number of tokens to train on.
        transformer_config (WrappedTransformerConfig): The transformer configuration.
        group_id (str): The group ID for the run.
        cluster (str): The cluster name.
        beaker_user (str): The Beaker user name.
        s3 (bool): Whether to use S3 for storage.
        seed (int): The random seed for reproducibility. Default is 42.
        tokenizer (TokenizerConfig): The tokenizer configuration.
        dtype (str): The data type for the dataset.
        weka (bool): Whether to use Weka buckets. Default is False.
        wandb_config (Optional[WandbConfig]): The Weights and Biases configuration. Default is None.
        max_dp_world_size (int): The maximum data parallel world size. Default is 64.
        eval_interval (int): The evaluation interval. Default is 200.
        save_interval (int): The save interval. Default is 1000.
        lm_evaluator (bool): Whether to enable language model evaluation. Default is False.
        downstream_evaluator (bool): Whether to enable downstream evaluation. Default is False.
        profile (bool): Whether to enable profiling. Default is False.

    Methods:
        __init__(run_name, sources, sequence_length, max_tokens, group_id, cluster, beaker_user,
                 tokenizer, dtype, model_identifier, weka, wandb_config=None, max_target_sequence_length=8192,
                 seed=42, s3=True, profile=False, max_dp_world_size=64, save_interval=1000, eval_interval=200,
                 lm_evaluator=False, downstream_evaluator=False):
            Initializes the TransformerConfigBuilder.

        get_tokenizer_config(tokenizer: str) -> TokenizerConfig:
            Returns the tokenizer configuration based on the tokenizer identifier.

        get_warmup_steps(parameters: int) -> int:
            Returns the number of warmup steps based on the model parameters.

        get_batch_size(parameters: int) -> int:
            Returns the global batch size based on the sequence length and model parameters.

        next_power_of_2(x: int) -> int:
            Returns the next power of 2 greater than or equal to x.

        build_callbacks(model: TransformerConfig) -> Dict[str, Callback]:
            Builds and returns a dictionary of callbacks for the trainer.

        build_dataset_config() -> NumpyDatasetConfig:
            Builds and returns the dataset configuration.

        get_optimizer_config(learning_rate: float) -> AdamWConfig:
            Returns the optimizer configuration.

        build() -> ModelTrainConfig:
            Builds and returns the model training configuration.
    """

    run_name: str
    sources: List[SourceInstance]
    sequence_length: int
    max_target_sequence_length: int
    max_tokens: int
    transformer_config: TransformerConfig
    group_id: str
    cluster: str
    beaker_user: str
    s3: bool
    seed: int
    tokenizer: TokenizerConfig
    dtype: str
    weka: bool
    wandb_config: Optional[WandbConfig]
    max_dp_world_size: int
    eval_interval: int
    save_interval: int
    lm_evaluator: bool
    downstream_evaluator: bool
    profile: bool = False

    def __init__(
        self,
        run_name: str,
        sources: List[SourceInstance],
        sequence_length: int,
        max_tokens: int,
        group_id: str,
        cluster: str,
        beaker_user: str,
        tokenizer: str,
        dtype: str,
        model_identifier: str,
        weka: bool,
        max_dp_world_size: int,
        save_interval: int,
        eval_interval: int,
        lm_evaluator: bool,
        downstream_evaluator: bool,
        wandb_config: Optional[WandbConfig] = None,
        max_target_sequence_length: int = 8192,
        seed: int = 42,
        s3: bool = True,
        profile: bool = False,
    ):
        self.run_name = run_name
        self.sources = sources
        self.sequence_length = sequence_length
        self.max_tokens = max_tokens
        self.group_id = group_id
        self.seed = seed
        self.transformer_config = WrappedTransformerConfig.from_model_identifier(model_identifier)
        self.beaker_user = beaker_user.strip()
        self.profile = profile
        self.s3 = s3
        self.tokenizer = self.get_tokenizer_config(tokenizer=tokenizer)
        self.data_dir: str = "s3://ai2-llm"
        self.dataset_dtype = NumpyDatasetDType[dtype]
        self.root_dir = f"/tmp/{self.run_name}"
        self.wandb_config = wandb_config
        self.max_dp_world_size = max_dp_world_size
        self.max_target_sequence_length = max_target_sequence_length
        self.max_grad_norm = 1.0
        self.save_interval = save_interval
        self.dataset_detype = NumpyDatasetDType[dtype]
        self.lm_evaluator = lm_evaluator
        self.downstream_evaluator = downstream_evaluator
        self.checkpoint_dir = f"{self.data_dir}/checkpoints/{self.beaker_user.lower()}/{self.run_name}"
        self.eval_interval = eval_interval

        if any(substring in cluster for substring in ["jupiter", "saturn"]) and weka:
            self.root_dir = f"/weka/oe-training-default/ai2-llm"
            logger.info(f"Using Weka bucket as root dir: {self.root_dir}")
            self.checkpoint_dir = f"{self.root_dir}/checkpoints/{self.beaker_user.lower()}/{self.run_name}"

        self.dataset_cache = f"{self.root_dir}/{self.beaker_user.lower()}/{self.run_name}/dataset-cache"

    def get_tokenizer_config(self, tokenizer) -> TokenizerConfig:
        try:
            return SupportedTokenizers[tokenizer].value
        except ValueError as e:
            logger.info(f"Invalid tokenizer identifier: {tokenizer}")
            raise e

    def get_warmup_steps(self, parameters: int) -> int:
        return round(parameters / (self.get_batch_size(parameters) * self.sequence_length))

    def get_batch_size(self, parameters: int) -> int:
        assert self.sequence_length in {2048, 4096, 8192}
        seq_len_divisor = self.sequence_length // 2048

        global_batch_size = 160 * (parameters / 108000000) ** (2 / 3)
        global_batch_size /= seq_len_divisor
        global_batch_size /= self.max_dp_world_size
        global_batch_size = round(global_batch_size)
        global_batch_size *= self.max_dp_world_size

        global_batch_size = self.next_power_of_2(self.sequence_length * global_batch_size)
        print(f"Global batch size is: {global_batch_size}")
        return global_batch_size

    def next_power_of_2(self, x: int) -> int:
        return 1 if x == 0 else 2 ** (x - 1).bit_length()

    def build_callbacks(self, model: TransformerConfig) -> Dict[str, Callback]:
        callbacks = {
            "lr_scheduler": SchedulerCallback(
                scheduler=CosWithWarmup(warmup_steps=self.get_warmup_steps(model.num_params))
            ),
            "gpu_monitor": GPUMemoryMonitorCallback(),
            "grad_clipper": GradClipperCallback(max_grad_norm=self.max_grad_norm),
            "garbage_collector": GarbageCollectorCallback(),
            "config_saver": ConfigSaverCallback(),
            "profiler": ProfilerCallback(enabled=self.profile),
            "checkpointer": CheckpointerCallback(
                save_interval=self.save_interval,
                ephemeral_save_interval=100,
                save_async=True,
            ),
            "wandb": WandBCallback(
                name=self.run_name.strip(),
                project=self.wandb_config.project.strip() if self.wandb_config else "olmo-cookbook",
                group=self.group_id.strip(),
                cancel_check_interval=10,
                enabled=True,
            ),
            # TODO(undfined): Add Comet ML callback
        }

        if self.lm_evaluator:
            callbacks["lm_evaluator"] = LMEvaluatorCallbackConfig(
                eval_dataset=NumpyDatasetConfig.from_data_mix(
                    DataMix.v3_small_ppl_validation,
                    name=NumpyDatasetType.padded_fsl,
                    mix_base_dir=self.root_dir,
                    sequence_length=self.sequence_length,
                    tokenizer=self.tokenizer,
                    work_dir=self.dataset_cache,
                ),
                eval_interval=self.eval_interval,
            )

        # TODO(undfined): This can be made fully configurable in the future
        if self.downstream_evaluator:
            callbacks["downstream_evaluator"] = DownstreamEvaluatorCallbackConfig(
                tasks=[task.value for task in DownstreamEvaluators],
                tokenizer=self.tokenizer,
                eval_interval=self.eval_interval,
            )

        return callbacks

    def build_dataset_config(self) -> NumpyDatasetConfig:
        is_fractional = any(source.ratio is not None and source.ratio != 1 for source in self.sources)

        mixture_config = None
        source_paths = None

        if is_fractional:
            logger.info(
                "Using fractional source_mixture dataset builder... This can take awhile for large token populations!"
            )
            mixture_config = MixtureBuilder(
                sources=self.sources,
                max_tokens=self.max_tokens,
                sequence_length=self.sequence_length,
                seed=self.seed,
                processes=12,
                dtype=self.dataset_dtype,
            ).build()
        else:
            source_paths = []
            for source in self.sources:
                source_paths.extend(source.paths)

        dataset_config = NumpyDatasetConfig(
            paths=source_paths,
            source_mixture_config=mixture_config,
            name=NumpyDatasetType.fsl,
            sequence_length=self.sequence_length,
            max_target_sequence_length=self.max_target_sequence_length,
            tokenizer=self.tokenizer,
            mix_base_dir=self.root_dir,
            work_dir=self.dataset_cache,
        )
        return dataset_config

    def get_optimizer_config(self, learning_rate: float) -> AdamWConfig:
        return AdamWConfig(
            lr=learning_rate,
            eps=DefaultOptimizerProperties.eps,
            betas=DefaultOptimizerProperties.betas,
            group_overrides=[
                OptimGroupOverride(
                    params=["embeddings.weight"],
                    opts=dict(weight_decay=0.0),
                )
            ],
            fused=True,
            weight_decay=DefaultOptimizerProperties.weight_decay,
        )

<<<<<<< HEAD
        mixture_config = MixtureBuilder(
            sources=self.sources,
            max_tokens=self.max_tokens,
            sequence_length=self.sequence_length,
            seed=self.seed,
            processes=16,
            dtype=self.dataset_dtype,
        ).build()

        # source_paths = []
        # for source in self.sources:
        #     source_paths.extend(source.paths)

        dataset_config = NumpyDatasetConfig(
            source_mixture_config=mixture_config,
            name=NumpyDatasetType.fsl,
            sequence_length=self.sequence_length,
            tokenizer=tokenizer,
            work_dir=self.dataset_cache,
        )
=======
    def build(self) -> ModelTrainConfig:
        global_batch_size = 1024 * self.sequence_length
        # TODO(undfined): Figure out how we want to do this long term
        # learning_rate = 4.7e-3 * (model.num_params / tokenizer.padded_vocab_size()) ** (-1 / 3)
        learning_rate = 4e-4

        dataset_config = self.build_dataset_config()

        if self.sequence_length == 4096:
            learning_rate /= 4

        optim_config = self.get_optimizer_config(learning_rate=learning_rate)
>>>>>>> 15b9b1e8

        data_loader_config = NumpyDataLoaderConfig(
            global_batch_size=global_batch_size,
            work_dir=self.dataset_cache,
            seed=self.seed,
            num_workers=12,
        )

        trainer_config = TrainerConfig(
            save_folder=self.checkpoint_dir,
            max_duration=Duration.tokens(self.max_tokens),
            work_dir=self.dataset_cache,
            # TODO(undfined): How should we be pick rmbz?
            rank_microbatch_size=4 * self.sequence_length,
            save_overwrite=True,
            metrics_collect_interval=10,
            cancel_check_interval=5,
            compile_loss=True,
            z_loss_multiplier=1e-5,
            max_duration=Duration.tokens(self.max_tokens),
        )

        for callback_name, callback in self.build_callbacks(self.transformer_config).items():
            trainer_config.callbacks[callback_name] = callback

        return ModelTrainConfig(
            init_seed=self.seed,
            model=self.transformer_config,
            optim=optim_config,
            dataset=dataset_config,
            data_loader=data_loader_config,
            trainer=trainer_config,
        )<|MERGE_RESOLUTION|>--- conflicted
+++ resolved
@@ -2,13 +2,16 @@
 from dataclasses import dataclass
 from typing import Dict, List, Optional
 
-from olmo_core.data import (
-    DataMix,
-    NumpyDataLoaderConfig,
-    NumpyDatasetConfig,
-    NumpyDatasetType,
-    TokenizerConfig,
+from cookbook.aliases import SourceInstance, WandbConfig
+from cookbook.data.dataset import MixtureBuilder
+from cookbook.model.config import (
+    DefaultOptimizerProperties,
+    ModelTrainConfig,
+    SupportedTokenizers,
+    WrappedTransformerConfig,
 )
+from cookbook.model.evaluators import DownstreamEvaluators
+from olmo_core.data import DataMix, NumpyDataLoaderConfig, NumpyDatasetConfig, NumpyDatasetType, TokenizerConfig
 from olmo_core.data.types import NumpyDatasetDType
 from olmo_core.nn.transformer import TransformerConfig
 from olmo_core.optim import AdamWConfig, CosWithWarmup, OptimGroupOverride
@@ -26,16 +29,6 @@
     SchedulerCallback,
     WandBCallback,
 )
-
-from cookbook.aliases import SourceInstance, WandbConfig
-from cookbook.data.dataset import MixtureBuilder
-from cookbook.model.config import (
-    DefaultOptimizerProperties,
-    ModelTrainConfig,
-    SupportedTokenizers,
-    WrappedTransformerConfig,
-)
-from cookbook.model.evaluators import DownstreamEvaluators
 
 logger = logging.getLogger(__name__)
 
@@ -276,6 +269,10 @@
             for source in self.sources:
                 source_paths.extend(source.paths)
 
+        # source_paths = []
+        # for source in self.sources:
+        #     source_paths.extend(source.paths)
+
         dataset_config = NumpyDatasetConfig(
             paths=source_paths,
             source_mixture_config=mixture_config,
@@ -303,28 +300,6 @@
             weight_decay=DefaultOptimizerProperties.weight_decay,
         )
 
-<<<<<<< HEAD
-        mixture_config = MixtureBuilder(
-            sources=self.sources,
-            max_tokens=self.max_tokens,
-            sequence_length=self.sequence_length,
-            seed=self.seed,
-            processes=16,
-            dtype=self.dataset_dtype,
-        ).build()
-
-        # source_paths = []
-        # for source in self.sources:
-        #     source_paths.extend(source.paths)
-
-        dataset_config = NumpyDatasetConfig(
-            source_mixture_config=mixture_config,
-            name=NumpyDatasetType.fsl,
-            sequence_length=self.sequence_length,
-            tokenizer=tokenizer,
-            work_dir=self.dataset_cache,
-        )
-=======
     def build(self) -> ModelTrainConfig:
         global_batch_size = 1024 * self.sequence_length
         # TODO(undfined): Figure out how we want to do this long term
@@ -337,7 +312,6 @@
             learning_rate /= 4
 
         optim_config = self.get_optimizer_config(learning_rate=learning_rate)
->>>>>>> 15b9b1e8
 
         data_loader_config = NumpyDataLoaderConfig(
             global_batch_size=global_batch_size,
