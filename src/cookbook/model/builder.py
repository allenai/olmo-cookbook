--- conflicted
+++ resolved
@@ -5,12 +5,14 @@
 from cookbook.aliases import SourceInstance, WandbConfig
 from cookbook.data.dataset import MixtureBuilder
 from cookbook.model.config import (
+    MODEL_TO_LR_MAP,
     DefaultOptimizerProperties,
     ModelTrainConfig,
     SupportedTokenizers,
     WrappedTransformerConfig,
 )
 from cookbook.model.evaluators import DownstreamEvaluators
+from cookbook.model.schedulers import WSD
 from olmo_core.data import DataMix, NumpyDataLoaderConfig, NumpyDatasetConfig, NumpyDatasetType, TokenizerConfig
 from olmo_core.data.types import NumpyDatasetDType
 from olmo_core.nn.transformer import TransformerConfig
@@ -30,21 +32,6 @@
     WandBCallback,
 )
 
-<<<<<<< HEAD
-=======
-from cookbook.aliases import SourceInstance, WandbConfig
-from cookbook.data.dataset import MixtureBuilder
-from cookbook.model.config import (
-    MODEL_TO_LR_MAP,
-    DefaultOptimizerProperties,
-    ModelTrainConfig,
-    SupportedTokenizers,
-    WrappedTransformerConfig,
-)
-from cookbook.model.evaluators import DownstreamEvaluators
-from cookbook.model.schedulers import WSD
-
->>>>>>> 6ab81570
 logger = logging.getLogger(__name__)
 
 
