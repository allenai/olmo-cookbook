import json
import logging
from dataclasses import dataclass
from pathlib import Path
from typing import Dict, List, Optional, Tuple, Union

import gcsfs
import olmo_core.train.train_module as train_module
import s3fs
import torch
from olmo_core.config import DType
from olmo_core.data import (
    DataMix,
    NumpyDataLoaderConfig,
    NumpyDatasetConfig,
    NumpyDatasetType,
    TokenizerConfig,
)
from olmo_core.nn.attention import SlidingWindowAttentionConfig
from olmo_core.data.types import NumpyDatasetDType
from olmo_core.distributed.parallel import DataParallelType
from olmo_core.float8 import AOFloat8LinearConfig, Float8Config
from olmo_core.io import resource_path
from olmo_core.nn.transformer import TransformerConfig
from olmo_core.optim import (
    OptimConfig,
    OptimGroupOverride,
    SkipStepAdamWConfig,
)
<<<<<<< HEAD
from olmo_core.optim.scheduler import (
    WSD,
    CosWithWarmup,
    CosWithWarmupAndLinearDecay,
    LinearWithWarmup,
    Scheduler,
)
=======
from olmo_core.optim.scheduler import WSD, CosWithWarmupAndLinearDecay, LinearWithWarmup
>>>>>>> 41713e67
from olmo_core.train import Duration, TrainerConfig
from olmo_core.train.callbacks import (
    BeakerCallback,
    Callback,
    CheckpointerCallback,
    CometCallback,
    ConfigSaverCallback,
    DownstreamEvaluatorCallbackConfig,
    GarbageCollectorCallback,
    GPUMemoryMonitorCallback,
    LMEvaluatorCallbackConfig,
    ProfilerCallback,
    WandBCallback,
)
from olmo_core.train.common import LoadStrategy
from olmo_core.train.train_module import (
    TransformerActivationCheckpointingConfig,
    TransformerActivationCheckpointingMode,
)

from cookbook.aliases import (
    AnnealConfig,
    MetricBackend,
    MetricsConfig,
    SchedulerType,
    SourceInstance,
)
from cookbook.cli.core import estimate_batch_size
from cookbook.data.dataset import MixtureBuilder
from cookbook.model.config import (
    DEFAULT_LR_MAP,
    ModelConfigIdentifier,
    ModelTrainConfig,
    Tokenizers,
    WrappedTransformerConfig,
)
from cookbook.model.evaluators import DownstreamEvaluator, get_tasks_for_groups

logger = logging.getLogger(__name__)


@dataclass
class SchedulerState:
    global_step: int
    max_steps: int
    last_pretrain_step: int
    max_pretrain_steps: int
    base_lr: float
    starting_lr: float


@dataclass
class TransformerConfigBuilder:
    """
    A builder class for configuring and creating a transformer model training configuration.

    Attributes:
        run_name (str): The name of the run.
        sources (List[SourceInstance]): A list of source instances.
        sequence_length (int): The sequence length for the model.
        max_target_sequence_length (int): The maximum target sequence length for the model.
        max_tokens (int): The maximum number of tokens to train on.
        model_identifier (ModelConfigIdentifier): The identifier for the model.
        transformer_config (TransformerConfig): The transformer configuration.
        group_id (str): The group ID for the run.
        cluster (str): The cluster name.
        beaker_user (str): The Beaker user name.
        s3 (bool): Whether to use S3 for storage.
        seed (int): The random seed for reproducibility.
        tokenizer (TokenizerConfig): The tokenizer configuration.
        dtype (str): The data type for the dataset.
        weka (bool): Whether to use Weka buckets.
        metrics_config (Optional[MetricsConfig]): The metrics configuration, if any.
        max_dp_world_size (int): The maximum data parallel world size.
        eval_interval (int): The evaluation interval.
        save_interval (int): The save interval.
        lm_evaluator (bool): Whether to enable language model evaluation.
        downstream_evaluators (List[DownstreamEvaluator]): The downstream evaluators.
        load_path (Optional[str]): Path to load a model checkpoint from.
        hard_stop (Optional[Duration]): The hard stop duration.
        learning_rate (Optional[float]): The learning rate for the optimizer.
        global_batch_size (Optional[int]): The global batch size.
        rank_microbatch_size (Optional[int]): The rank microbatch size.
        warmup_steps (Optional[int]): The number of warmup steps for the scheduler.
        scheduler_type (SchedulerType): The type of scheduler to use. Default is SchedulerType.COS_LINEAR.
        model_overrides (Optional[List[str]]): Optional dotlist overrides for the model configuration.
        activation_checkpointing (bool): Whether to enable activation checkpointing.
        profile (bool): Whether to enable profiling.

    Methods:
        __init__(run_name, sources, sequence_length, max_tokens, group_id, cluster, beaker_user,
                 tokenizer, dtype, model_identifier, weka, max_dp_world_size, save_interval, eval_interval,
                 lm_evaluator, downstream_evaluators, load_path=None, global_batch_size=None,
                 rank_microbatch_size=None, learning_rate=None, metrics_config=None,
                 max_target_sequence_length=8192, seed=42, s3=True, profile=False):
            Initializes the TransformerConfigBuilder.

        get_tokenizer_config(tokenizer: str) -> TokenizerConfig:
            Returns the tokenizer configuration based on the tokenizer identifier.

        get_warmup_steps() -> int:
            Returns the number of warmup steps.

        get_global_batch_size() -> int:
            Returns the global batch size based on the sequence length or user-defined value.

        get_rank_microbatch_size() -> int:
            Returns the rank microbatch size for training.

        get_learning_rate() -> float:
            Returns the learning rate for the optimizer.

        next_power_of_2(x: int) -> int:
            Returns the next power of 2 greater than or equal to x.

        build_callbacks() -> Dict[str, Callback]:
            Builds and returns a dictionary of callbacks for the trainer.

        build_dataset_config() -> NumpyDatasetConfig:
            Builds and returns the dataset configuration.

        get_scheduler_config(scheduler_type: SchedulerType) -> Scheduler:
            Returns the scheduler configuration based on the scheduler type.

        get_optimizer_config() -> OptimConfig:
            Returns the optimizer configuration.

        build() -> ModelTrainConfig:
            Builds and returns the model training configuration.
    """

    run_name: str
    sources: List[SourceInstance]
    sequence_length: int
    max_target_sequence_length: int
    max_tokens: int
    model_identifier: ModelConfigIdentifier
    transformer_config: TransformerConfig
    group_id: str
    cluster: str
    beaker_user: str
    s3: bool
    seed: int
    tokenizer: TokenizerConfig
    dtype: str
    weka: bool
    metrics_config: Optional[MetricsConfig]
    max_dp_world_size: int
    eval_interval: int
    save_interval: int
    lm_evaluator: bool
    cluster: str
    downstream_evaluators: List[DownstreamEvaluator]  # type: ignore
    scheduler_type: SchedulerType
    model_overrides: Optional[List[str]]
    hard_stop: Optional[Duration]
    load_path: Optional[str]
    learning_rate: Optional[float]
    global_batch_size: Optional[int]
    rank_microbatch_size: Optional[int]
    warmup_steps: Optional[int]
    load_path_fs: Optional[Union[s3fs.S3FileSystem, gcsfs.GCSFileSystem]]
    activation_checkpointing: bool
    annealing: Optional[AnnealConfig] = None
    profile: bool = False
    shard_degree: Optional[int] = None

    def __init__(
        self,
        run_name: str,
        sources: List[SourceInstance],
        sequence_length: int,
        max_tokens: int,
        group_id: str,
        cluster: str,
        beaker_user: str,
        tokenizer: str,
        dtype: str,
        model_identifier: ModelConfigIdentifier,
        weka: bool,
        max_dp_world_size: int,
        save_interval: int,
        eval_interval: int,
        lm_evaluator: bool,
        downstream_evaluators: List[DownstreamEvaluator],  # type: ignore
        scheduler_type: SchedulerType,
        shard_degree: Optional[int] = None,
        activation_checkpointing: bool = False,
        model_overrides: Optional[List[str]] = None,
        load_path_fs: Optional[Union[s3fs.S3FileSystem, gcsfs.GCSFileSystem]] = None,
        annealing: Optional[AnnealConfig] = None,
        hard_stop: Optional[Duration] = None,
        load_path: Optional[str] = None,
        global_batch_size: Optional[int] = None,
        rank_microbatch_size: Optional[int] = None,
        learning_rate: Optional[float] = None,
        metrics_config: Optional[MetricsConfig] = None,
        max_target_sequence_length: int = 8192,
        seed: int = 42,
        warmup_steps: Optional[int] = None,
        profile: bool = False,
        float8_enabled: bool = True,
    ):
        self.run_name = run_name
        self.sources = sources
        self.sequence_length = sequence_length
        self.max_tokens = max_tokens
        self.group_id = group_id
        self.seed = seed
        self.model_identifier = model_identifier
        self.tokenizer = self.get_tokenizer_config(tokenizer=tokenizer)
        self.model_overrides = model_overrides
        self.transformer_config = WrappedTransformerConfig.from_model_identifier(model_identifier, self.tokenizer)
        self.beaker_user = beaker_user.strip()
        self.profile = profile
        self.activation_checkpointing = activation_checkpointing
        self.data_dir = "s3://ai2-llm"
        self.dataset_dtype = NumpyDatasetDType[dtype]
        self.root_dir = f"/tmp/{self.run_name}"
        self.metrics_config = metrics_config
        self.max_dp_world_size = max_dp_world_size
        self.max_target_sequence_length = max_target_sequence_length
        self.max_grad_norm = 1.0
        self.save_interval = save_interval
        self.dataset_detype = NumpyDatasetDType[dtype]
        self.lm_evaluator = lm_evaluator
        self.learning_rate = learning_rate
        self.global_batch_size = global_batch_size
        self.rank_microbatch_size = rank_microbatch_size
        self.downstream_evaluators = downstream_evaluators
        self.warmup_steps = warmup_steps
        self.load_path = load_path
        self.hard_stop = hard_stop
        self.annealing = annealing
        self.load_path_fs = load_path_fs
        self.scheduler_type = scheduler_type
        self.checkpoint_dir = f"{self.data_dir}/checkpoints/{self.beaker_user.lower()}/{self.run_name}"
        self.eval_interval = eval_interval
        self.cluster = cluster
        self.float8_enabled = float8_enabled
        self.cancel_check_interval = 50
        self.shard_degree = shard_degree

        if any(substring in cluster for substring in ["augusta"]):
            self.root_dir = "gs://ai2-llm"
            self.checkpoint_dir = f"{self.root_dir}/checkpoints/{self.beaker_user.lower()}/{self.run_name}"
            # NOTE: work_dir must be a local path, not a url
            self.work_dir = f"/tmp/{self.beaker_user.lower()}/{self.run_name}/dataset-cache"

        elif (
            any(substring in cluster for substring in ["jupiter", "saturn", "ceres", "neptune", "titan"]) and weka
        ):
            self.root_dir = "/weka/oe-training-default/ai2-llm"
            logger.info(f"Using Weka bucket as root dir: {self.root_dir}")
            self.checkpoint_dir = f"{self.root_dir}/checkpoints/{self.beaker_user.lower()}/{self.run_name}"
            self.work_dir = f"{self.root_dir}/{self.beaker_user.lower()}/{self.run_name}/dataset-cache"

        else:
            self.work_dir = f"{self.root_dir}/{self.beaker_user.lower()}/{self.run_name}/dataset-cache"

    def get_tokenizer_config(self, tokenizer) -> TokenizerConfig:
        try:
            return Tokenizers[tokenizer].value
        except ValueError as e:
            logger.info(f"Invalid tokenizer identifier: {tokenizer}")
            raise e

    def get_warmup_steps(self) -> int:
        if not self.warmup_steps == None:
            logger.info(f"Using user-defined warmup steps: {self.warmup_steps}")
            return self.warmup_steps

        return 2000

    def get_global_batch_size(self) -> int:
        if self.global_batch_size:
            global_batch_size = self.global_batch_size
        else:
            global_batch_size = (
                estimate_batch_size(sequence_length=self.sequence_length, total_tokens=self.max_tokens)
                * self.sequence_length
            )

        print(f"Global batch size (in tokens) is: {global_batch_size}")

        return global_batch_size

    def get_rank_microbatch_size(self) -> int:
        if self.rank_microbatch_size is not None:
            rbz = self.rank_microbatch_size
            logger.info(f"Rank microbatch size (in tokens) is: {rbz}")
        else:
            if self.sequence_length == 2048:
                rbz = 16 * self.sequence_length
            elif self.sequence_length == 4096:
                rbz = 8 * self.sequence_length
            else:
                rbz = 4 * self.sequence_length

            logger.info(
                f"Using default rank microbatch size: {rbz} for sequence length: {self.sequence_length}, if OOM errors occur try reducing rank microbatch size"
            )

        return rbz

    def get_learning_rate(self) -> float:
        if self.learning_rate is not None:
            lr = self.learning_rate
        else:
            lr = DEFAULT_LR_MAP.get(self.model_identifier.value, 5e-4)

        return lr

    def next_power_of_2(self, x: int) -> int:
        return 1 if x == 0 else 2 ** (x - 1).bit_length()

    def build_callbacks(self) -> Dict[str, Callback]:
        callbacks = {
            "checkpointer": CheckpointerCallback(
                save_interval=self.save_interval,
                ephemeral_save_interval=None,
                save_async=False,
            ),
            "config_saver": ConfigSaverCallback(),
            "profiler": ProfilerCallback(enabled=self.profile),
            "garbage_collector": GarbageCollectorCallback(),
        }

        if self.beaker_user is not None:
            callbacks["beaker"] = BeakerCallback()

        if torch.cuda.is_available():
            callbacks["gpu_monitor"] = GPUMemoryMonitorCallback()

        if self.metrics_config:
            if MetricBackend.wandb in self.metrics_config.backends:
                if self.metrics_config.workspace != MetricsConfig().workspace:
                    # show warning if workspace is set to non-default value;
                    # it is ignored for wandb metrics, only entity is used
                    # (it is used for comet metrics)
                    logger.warning(
                        "metrics_config.workspace is ignored for WandB metrics. Use metrics_config.entity instead."
                    )

                callbacks[MetricBackend.wandb.value] = WandBCallback(
                    name=self.run_name.strip(),
                    project=self.metrics_config.project.strip(),
                    entity=self.metrics_config.entity.strip(),
                    group=self.group_id.strip(),
                    cancel_check_interval=self.cancel_check_interval,
                    enabled=True,
                )
            if MetricBackend.comet in self.metrics_config.backends:
                if self.metrics_config.entity != MetricsConfig().entity:
                    # show warning if entity is set to non-default value;
                    # it is not used for comet metrics (only workspace is used)
                    logger.warning(
                        "metrics_config.entity is ignored for Comet metrics. Use metrics_config.workspace instead."
                    )

                callbacks[MetricBackend.comet.value] = CometCallback(
                    name=self.run_name.strip(),
                    workspace=self.metrics_config.workspace.strip(),
                    project=self.metrics_config.project.strip(),
                    enabled=True,
                    cancel_check_interval=self.cancel_check_interval,
                )

        if self.lm_evaluator:
            callbacks["lm_evaluator"] = LMEvaluatorCallbackConfig(
                eval_dataset=NumpyDatasetConfig.from_data_mix(
                    DataMix.v3_small_ppl_validation,
                    name=NumpyDatasetType.padded_fsl,
                    mix_base_dir=self.root_dir,
                    sequence_length=self.sequence_length,
                    tokenizer=self.tokenizer,
                    work_dir=self.work_dir,
                ),
                eval_interval=self.eval_interval,
            )

        if self.downstream_evaluators:
            evaluators = DownstreamEvaluatorCallbackConfig(
                tasks=get_tasks_for_groups(self.downstream_evaluators),
                tokenizer=self.tokenizer,
                eval_interval=self.eval_interval,
            )

            callbacks["downstream_evaluators"] = evaluators

        return callbacks

    def build_dataset_config(self, loader_processes: int = 8) -> NumpyDatasetConfig:
        is_fractional = any(source.ratio is not None and source.ratio != 1 for source in self.sources)

        mixture_config = None
        source_paths = None

        if is_fractional:
            logger.info(
                "Using fractional source_mixture dataset builder... This can take awhile for large token populations!"
            )

            mixture_config = MixtureBuilder(
                sources=self.sources,
                max_tokens=self.max_tokens,
                sequence_length=self.sequence_length,
                seed=self.seed,
                processes=loader_processes,
                dtype=self.dataset_dtype,
            ).build()
        else:
            source_paths = []
            for source in self.sources:
                source_paths.extend(source.paths)

        dataset_config = NumpyDatasetConfig(
            paths=source_paths,
            source_mixture_config=mixture_config,
            name=NumpyDatasetType.fsl,
            sequence_length=self.sequence_length,
            max_target_sequence_length=self.max_target_sequence_length,
            tokenizer=self.tokenizer,
            mix_base_dir=self.root_dir,
            work_dir=self.work_dir,
        )

        return dataset_config

    def get_scheduler_config(self) -> Scheduler:
        scheduler_map = {
            SchedulerType.COSINE: lambda: CosWithWarmup(warmup_steps=self.get_warmup_steps()),
            SchedulerType.COS_LINEAR: lambda: CosWithWarmupAndLinearDecay(
                warmup_steps=self.get_warmup_steps(),
            ),
            SchedulerType.LINEAR: lambda: LinearWithWarmup(
                warmup_steps=self.get_warmup_steps(), alpha_f=0.0 if self.annealing is not None else 0.1
            ),
            SchedulerType.WSD: lambda: WSD(warmup=self.get_warmup_steps()),
        }

        return scheduler_map[self.scheduler_type]()

    def get_optimizer_config(self) -> OptimConfig:
        lr = self.get_learning_rate()

        if self.annealing is not None:
            lr = getattr(self.annealing, "initial_lr", None) or self.get_state_from_checkpoint().starting_lr

        return SkipStepAdamWConfig(
            lr=lr,
            weight_decay=0.033,
            betas=(0.9, 0.95),
            foreach=True,
            group_overrides=[OptimGroupOverride(params=["embeddings.weight"], opts=dict(weight_decay=0.0))],
        )

    def get_ac_config(self):
        return TransformerActivationCheckpointingConfig(
            mode=TransformerActivationCheckpointingMode.selected_modules,
            modules=[f"blocks.{i}.feed_forward" for i in range(0, 64, 4)],
        )

    def load_state_and_config_from_path(self) -> Tuple[Path, Path]:
        if not self.load_path:
            raise ValueError(
                "load_path is not set. Please provide a valid load path when attempting to load scheduler state."
            )

        local_cache = f"/tmp/{self.run_name}/"

        if self.load_path_fs:
            train_config = "config.json"
            train_state = "train/rank0.pt"
            logger.info(f"Downloading train state and config from {self.load_path} to {local_cache}")

            for item in [train_state, train_config]:
                self.load_path_fs.download(rpath=f"{self.load_path}/{item}", lpath=local_cache, recursive=True)

            return (
                resource_path(folder=local_cache, fname="rank0.pt"),
                resource_path(folder=local_cache, fname="config.json"),
            )
        else:
            return (
                resource_path(folder=f"{self.load_path}/train", fname="rank0.pt"),
                resource_path(folder=self.load_path, fname="config.json"),
            )

    def get_fp8_config(self) -> Float8Config:
        return Float8Config(
            enabled=self.float8_enabled,
            ao=AOFloat8LinearConfig(
                enable_fsdp_float8_all_gather=True,
                force_recompute_fp8_weight_in_bwd=True,
                round_scales_to_power_of_2=True,
            ),
        )

    def get_state_from_checkpoint(self) -> SchedulerState:
        state_path, config_path = self.load_state_and_config_from_path()
        train_state = torch.load(state_path, weights_only=False)

        last_pretrain_step: int = train_state["global_step"]
        max_pretrain_steps: Optional[int] = train_state.get("max_steps", None)

        if max_pretrain_steps is None:
            raise ValueError(
                "Could not find max_steps. Please ensure the checkpoint is valid. Unable to load scheduler state. Exiting!"
            )

        logger.info(f"Will anneal from {last_pretrain_step:,d} of {max_pretrain_steps:,d} total steps")

        if not self.load_path:
            raise ValueError(
                "load_path is not set. Please provide a valid load path when attempting to load scheduler state. Exiting!"
            )

        with open(config_path, "r") as f:
            config = json.load(f)

        del config["dataset"]
        logger.info("Inferring scheduler config from:")
        logger.info(config)

        try:
            # Try olmo_core v2 config format first
            base_lr: int = config["train_module"]["optim"]["lr"]
            scheduler_config = config["train_module"]["scheduler"]
        except KeyError:
            # Now try olmo_core v1 config format
            try:
                base_lr: int = config["optim"]["lr"]
                scheduler_config = config["trainer"]["callbacks"]["lr_scheduler"]["scheduler"]
            except Exception as e:
                logger.error(
                    "Could not find base_lr or scheduler config in train state. Please ensure the checkpoint is valid. Unable to load scheduler state.",
                    e,
                )
                raise e

        scheduler_class = scheduler_config.pop("_CLASS_").split(".")[-1]

        try:
            assert scheduler_class == CosWithWarmup.__name__ or scheduler_class == WSD.__name__
        except AssertionError as e:
            logger.error(
                f"Expected scheduler class {CosWithWarmup.__name__} or {WSD.__name__}, but got {scheduler_class}: Anneals from a base LR cannot be inferred from this scheduler type. Exiting!"
            )
            raise e

        try:
            if scheduler_class == WSD.__name__:
                if not scheduler_config.get("decay_fraction", None):
                    scheduler_config["decay_fraction"] = None
                scheduler = WSD(**scheduler_config)
            elif scheduler_class == CosWithWarmup.__name__:
                scheduler = CosWithWarmup(**scheduler_config)
            else:
                raise ValueError(f"Unsupported scheduler class: {scheduler_class}")
        except Exception as e:
            logger.error(
                "Could not instantiate scheduler from config. Please ensure the checkpoint is valid. Unable to load scheduler state.",
                e,
            )
            logger.info(scheduler_config)
            raise e

        starting_lr = float(scheduler.get_lr(base_lr, last_pretrain_step, max_pretrain_steps))

        return SchedulerState(
            global_step=last_pretrain_step,
            max_steps=max_pretrain_steps,
            last_pretrain_step=last_pretrain_step,
            max_pretrain_steps=max_pretrain_steps,
            base_lr=base_lr,
            starting_lr=starting_lr,
        )

    def build(self) -> ModelTrainConfig:
        global_batch_size = self.get_global_batch_size()
        rank_microbatch_size = self.get_rank_microbatch_size()
        dataset_config = self.build_dataset_config()
        optim_config = self.get_optimizer_config()

        data_loader_config = NumpyDataLoaderConfig(
            global_batch_size=global_batch_size,
            work_dir=self.work_dir,
            seed=self.seed,
            num_workers=12,
        )

        load_path = self.load_path
        load_strategy = LoadStrategy.always if load_path else LoadStrategy.if_available

        train_module_config = train_module.TransformerTrainModuleConfig(
            rank_microbatch_size=rank_microbatch_size,
            max_sequence_length=self.sequence_length,
            optim=self.get_optimizer_config(),
            compile_model=True,
            dp_config=train_module.TransformerDataParallelConfig(
                name=DataParallelType.hsdp,
                param_dtype=DType.bfloat16,
                reduce_dtype=DType.float32,
                wrapping_strategy=train_module.TransformerDataParallelWrappingStrategy.blocks,
                shard_degree=self.shard_degree,
            ),
            ac_config=self.get_ac_config() if self.activation_checkpointing else None,
            float8_config=self.get_fp8_config(),
            z_loss_multiplier=1e-5,
            max_grad_norm=1.0,
            scheduler=self.get_scheduler_config(),
        )

        trainer_config = TrainerConfig(
            hard_stop=self.hard_stop,
            load_path=load_path,
            load_strategy=load_strategy,
            save_folder=self.checkpoint_dir,
            work_dir=self.work_dir,
            save_overwrite=True,
            metrics_collect_interval=10,
            cancel_check_interval=self.cancel_check_interval,
            max_duration=Duration.tokens(self.max_tokens),
        )

        for callback_name, callback in self.build_callbacks().items():
            trainer_config.callbacks[callback_name] = callback

        # Merge any custom dotlist style overrides to the transformer config
        if self.model_overrides:
            logger.info("Applying model overrides:")
            logger.info(self.model_overrides)

            self.transformer_config = self.transformer_config.merge(dotlist=self.model_overrides)

        # TODO(undfined): The hax once swafix is not an issue anymore
        if self.model_identifier == "olmo2_7B_swafix":
            self.transformer_config.block.attention.sliding_window = SlidingWindowAttentionConfig(
                force_full_attention_on_first_layer=False,
                force_full_attention_on_last_layer=True,
                pattern=[4096, 4096, 4096, -1],
            )
            self.transformer_config.block.attention.use_flash = True
            self.transformer_config.block.attention.use_head_qk_norm = True

        return ModelTrainConfig(
            init_seed=self.seed,
            model=self.transformer_config,
            optim=optim_config,
            dataset=dataset_config,
            data_loader=data_loader_config,
            trainer=trainer_config,
            train_module=train_module_config,
        )<|MERGE_RESOLUTION|>--- conflicted
+++ resolved
@@ -27,17 +27,7 @@
     OptimGroupOverride,
     SkipStepAdamWConfig,
 )
-<<<<<<< HEAD
-from olmo_core.optim.scheduler import (
-    WSD,
-    CosWithWarmup,
-    CosWithWarmupAndLinearDecay,
-    LinearWithWarmup,
-    Scheduler,
-)
-=======
 from olmo_core.optim.scheduler import WSD, CosWithWarmupAndLinearDecay, LinearWithWarmup
->>>>>>> 41713e67
 from olmo_core.train import Duration, TrainerConfig
 from olmo_core.train.callbacks import (
     BeakerCallback,
