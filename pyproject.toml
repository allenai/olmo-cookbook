--- conflicted
+++ resolved
@@ -48,11 +48,7 @@
     "boto3"
 ]
 all = [
-<<<<<<< HEAD
-    "ai2-olmo-core @ git+https://github.com/allenai/OLMo-core.git@tylerr/olmo3-scripts-swafix-foreachopt",
-=======
     "ai2-olmo-core @ git+https://github.com/allenai/OLMo-core.git@7afdc3ed67f00b090aae11b5101ef147160274cc", #c779ca546cc3194e73e7491aaefcdffbed042c65",
->>>>>>> 5f623b0f
     "beaker-py>=1,<2",
     "GitPython>=3.0,<4.0",
     "wandb",
