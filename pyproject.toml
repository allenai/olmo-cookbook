[build-system]
requires = ["setuptools", "wheel"]
build-backend = "setuptools.build_meta"

[project]
name = "olmo-cookbook"
dynamic = ["version"]
readme = "README.md"
description = ""
authors = [
    { name = "Allen Institute for Artificial Intelligence", email = "oe-data-engineering@allenai.org" }
]
requires-python = ">=3.10,<3.14"
license = { file = "LICENSE" }
dependencies = [
    "boto3",
    "click",
    "requests",
    "platformdirs",
    "pydantic",
    "s3fs",
    "gcsfs",
    "rich",
    "smart_open",
    "yaspin",
    "PyYAML>=6.0,<7.0",
    "paramiko>=3.5,<3.6",
    "tabulate",
    "packaging>=24.2",
    "tqdm>=4.67.1",
]

[project.optional-dependencies]
dev = [
    "ruff>=0.12.8",
    "boto3-stubs[essential,ec2,s3,ssm]",
    "google-api-python-client-stubs",
]
beaker = [
    "beaker-py>=1,<2",
    "GitPython>=3.0,<4.0",
    "google-cloud-compute",
]
wandb = [
    "wandb",
]
checkpoints = [
    "google-cloud-storage",
    "boto3"
]
all = [
<<<<<<< HEAD
    "ai2-olmo-core @ git+https://github.com/allenai/OLMo-core.git@tyler/lc-localadj-gloofix-ropescaling",
    "datasets>=3,<4",  # workaround for pinned oe-eval version in olmocore
=======
    "ai2-olmo-core @ git+https://github.com/allenai/OLMo-core.git@7afdc3ed67f00b090aae11b5101ef147160274cc", #c779ca546cc3194e73e7491aaefcdffbed042c65",
>>>>>>> cada852f
    "beaker-py>=1,<2",
    "GitPython>=3.0,<4.0",
    "google-cloud-compute",
    "wandb",
]

[project.scripts]
olmo-cookbook = "cookbook.cli:cli.cli"
olmo-cookbook-eval = "cookbook.cli:eval.cli"
olmo-cookbook-core = "cookbook.cli:core.cli"
poormanray = "cookbook.cli:pmr.cli"


[tool.black]
line-length = 115
target-version = ['py39']
include = '\.pyi?$'
exclude = '''
(
      __pycache__
    | \.git
    | \.mypy_cache
    | \.pytest_cache
    | \.vscode
    | \.venv
    | \bdist\b
    | \bdoc\b
    | scratch/
    | build/
)
'''

[tool.isort]
profile = "black"
multi_line_output = 3

[tool.ruff]
line-length = 115

[tool.ruff.lint]
ignore = ["F403", "F405", "E501"]
exclude = [
    ".bzr",
    ".direnv",
    ".eggs",
    ".git",
    ".venv",
    "venv",
    ".mypy_cache",
    "__pycache__",
    ".nox",
    ".pants.d",
    ".pytype",
    ".ruff_cache",
    ".svn",
    ".tox",
    "__pypackages__",
    "_build",
    "buck-out",
    "build",
    "dist",
    "node_modules",
    "doc",
    "pretrain_data",
    "inference",
]

[tool.ruff.lint.per-file-ignores]
"**/__init__.py" = ["F401"]

[tool.pyright]
reportPrivateImportUsage = false

[tool.mypy]
ignore_missing_imports = true
no_site_packages = true
check_untyped_defs = true
disable_error_code = "has-type"

[[tool.mypy.overrides]]
module = "tests.*"
strict_optional = false

[tool.pytest.ini_options]
testpaths = "tests/"
python_classes = [
  "Test*",
  "*Test",
]
log_format = "%(asctime)s - %(levelname)s - %(name)s - %(message)s"
log_level = "DEBUG"
log_cli = false
log_cli_level = "DEBUG"
filterwarnings = [
    'ignore::FutureWarning:huggingface_hub\.file_download',
    'ignore::DeprecationWarning:pkg_resources',
    'ignore::DeprecationWarning:google\.rpc',
    'ignore::FutureWarning:torch\.distributed\.checkpoint\.default_planner',
]<|MERGE_RESOLUTION|>--- conflicted
+++ resolved
@@ -49,12 +49,8 @@
     "boto3"
 ]
 all = [
-<<<<<<< HEAD
     "ai2-olmo-core @ git+https://github.com/allenai/OLMo-core.git@tyler/lc-localadj-gloofix-ropescaling",
     "datasets>=3,<4",  # workaround for pinned oe-eval version in olmocore
-=======
-    "ai2-olmo-core @ git+https://github.com/allenai/OLMo-core.git@7afdc3ed67f00b090aae11b5101ef147160274cc", #c779ca546cc3194e73e7491aaefcdffbed042c65",
->>>>>>> cada852f
     "beaker-py>=1,<2",
     "GitPython>=3.0,<4.0",
     "google-cloud-compute",
